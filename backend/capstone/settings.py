--- conflicted
+++ resolved
@@ -26,11 +26,6 @@
 SECRET_KEY = os.getenv('DJANGO_SECRET_KEY', 'g^-i4u72k#@x1xmf4r@$%afoft=xsati0&8o9v5sa(s-#_wz++')
 
 # SECURITY WARNING: don't run with debug turned on in production!
-<<<<<<< HEAD
-DEBUG = os.getenv('DEBUG', 'False').lower() == 'true'  # Disable in production
-
-ALLOWED_HOSTS = ['*']
-=======
 DEBUG = os.getenv('DEBUG', 'False').lower() == 'true'
 
 ALLOWED_HOSTS = [
@@ -39,7 +34,6 @@
     '.railway.app',  # Allow all Railway subdomains
     '.up.railway.app',  # Railway's new domain format
 ]
->>>>>>> 5fdf0b09
 
 # Application definition
 INSTALLED_APPS = [
@@ -71,21 +65,12 @@
 
 # CORS settings
 CORS_ALLOWED_ORIGINS = [
-<<<<<<< HEAD
-    "http://localhost:5173",  # Local development
-    "https://budget-pro-frontend-service-production.up.railway.app",  # Your frontend
-    # Add your backend Railway URL here too if needed
-]
-
-CORS_ALLOW_ALL_ORIGINS = DEBUG  # For development - restrict in production
-=======
     "http://localhost:5173",  # Vite default dev server
     "http://127.0.0.1:5173",
     # Add your Railway frontend URL here after deployment
 ]
 
 CORS_ALLOW_ALL_ORIGINS = DEBUG  # Only allow all origins in development
->>>>>>> 5fdf0b09
 CORS_ALLOW_CREDENTIALS = True
 
 # Email Configuration
@@ -128,12 +113,7 @@
 
 MIDDLEWARE = [
     'django.middleware.security.SecurityMiddleware',
-<<<<<<< HEAD
-    # Add for static files in production
-    'whitenoise.middleware.WhiteNoiseMiddleware',
-=======
     'whitenoise.middleware.WhiteNoiseMiddleware',  # For static files in production
->>>>>>> 5fdf0b09
     'django.contrib.sessions.middleware.SessionMiddleware',
     'corsheaders.middleware.CorsMiddleware',
     'django.middleware.common.CommonMiddleware',
@@ -154,12 +134,8 @@
     'DEFAULT_PERMISSION_CLASSES': [
         'rest_framework.permissions.IsAuthenticated',
     ],
-<<<<<<< HEAD
-    'DEFAULT_SCHEMA_CLASS': 'drf_spectacular.openapi.AutoSchema', 'DEFAULT_FILTER_BACKENDS': [
-=======
     'DEFAULT_SCHEMA_CLASS': 'drf_spectacular.openapi.AutoSchema',
     'DEFAULT_FILTER_BACKENDS': [
->>>>>>> 5fdf0b09
         'django_filters.rest_framework.DjangoFilterBackend',
         'rest_framework.filters.SearchFilter',
     ],
@@ -203,26 +179,6 @@
 
 WSGI_APPLICATION = 'capstone.wsgi.application'
 
-<<<<<<< HEAD
-
-# Database
-# https://docs.djangoproject.com/en/5.2/ref/settings/#databases
-
-DATABASES = {
-    'default': dj_database_url.config(default=os.environ.get('DATABASE_URL'),
-    ) if os.getenv('DATABASE_URL') else {
-        'ENGINE': 'django.db.backends.postgresql',
-        'NAME': os.getenv('DB_NAME'),
-        'USER': os.getenv('DB_USER'),
-        'PASSWORD': os.getenv('DB_PASSWORD'),
-        'HOST': os.getenv('DB_HOST', 'localhost'),
-        'PORT': os.getenv('DB_PORT', '5432'),
-    }
-}
-
-
-# Optional: Only needed if using Django's createsuperuser command
-=======
 # Database Configuration
 if os.getenv('DATABASE_URL'):
     # Production database (Railway PostgreSQL)
@@ -248,7 +204,6 @@
     }
 
 # Superuser environment variables
->>>>>>> 5fdf0b09
 DJANGO_SUPERUSER_USERNAME = os.getenv('DJANGO_SUPERUSER_USERNAME')
 DJANGO_SUPERUSER_EMAIL = os.getenv('DJANGO_SUPERUSER_EMAIL')
 DJANGO_SUPERUSER_PASSWORD = os.getenv('DJANGO_SUPERUSER_PASSWORD')
@@ -261,37 +216,15 @@
     {
         'NAME': 'core.password_validators.CustomPasswordValidator',
         'OPTIONS': {
-<<<<<<< HEAD
-            'min_length': 8,  # Minimum 8 characters as per requirements
-            'max_length': 64,  # Maximum 64 characters as per requirements
-=======
             'min_length': 8,
             'max_length': 64,
->>>>>>> 5fdf0b09
         }
     },
     {
         'NAME': 'django.contrib.auth.password_validation.CommonPasswordValidator',
     },
-<<<<<<< HEAD
-    {"NAME": "pwned_passwords_django.validators.PwnedPasswordsValidator",
-     },  # Check against breached passwords
-
-]
-
-PASSWORD_HASHERS = [
-    'core.hashers.CustomArgon2PasswordHasher',
-    'django.contrib.auth.hashers.Argon2PasswordHasher',      # Strongest
-    'django.contrib.auth.hashers.PBKDF2PasswordHasher',      # Default ; Fallback
-    'django.contrib.auth.hashers.PBKDF2SHA1PasswordHasher',
-    'django.contrib.auth.hashers.BCryptSHA256PasswordHasher',
-    'django.contrib.auth.hashers.ScryptPasswordHasher',
-]
-
-=======
-]
-
->>>>>>> 5fdf0b09
+]
+
 # Internationalization
 LANGUAGE_CODE = 'en-us'
 TIME_ZONE = 'UTC'
@@ -302,30 +235,8 @@
 STATIC_URL = '/static/'
 STATIC_ROOT = os.path.join(BASE_DIR, 'staticfiles')
 
-<<<<<<< HEAD
-# Static files (CSS, JavaScript, Images)
-# https://docs.djangoproject.com/en/5.2/howto/static-files/
-
-STATIC_URL = '/static/'
-STATIC_ROOT = os.path.join(BASE_DIR, 'staticfiles')
-WHITENOISE_ROOT = os.path.join(BASE_DIR, 'staticfiles')
-
-# Default primary key field type
-# https://docs.djangoproject.com/en/5.2/ref/settings/#default-auto-field
-
-DEFAULT_AUTO_FIELD = 'django.db.models.BigAutoField'
-
-if not DEBUG:
-    SECURE_BROWSER_XSS_FILTER = True
-    SECURE_CONTENT_TYPE_NOSNIFF = True
-    X_FRAME_OPTIONS = 'DENY'
-    SECURE_HSTS_SECONDS = 31536000 if not DEBUG else 0
-    SECURE_HSTS_INCLUDE_SUBDOMAINS = True
-    SECURE_HSTS_PRELOAD = True
-=======
 # Whitenoise settings for static files in production
 STATICFILES_STORAGE = 'whitenoise.storage.CompressedManifestStaticFilesStorage'
 
 # Default primary key field type
-DEFAULT_AUTO_FIELD = 'django.db.models.BigAutoField'
->>>>>>> 5fdf0b09
+DEFAULT_AUTO_FIELD = 'django.db.models.BigAutoField'