--- conflicted
+++ resolved
@@ -272,419 +272,4 @@
    token = AccessToken()
    token['user_id'] = 3  # Replace with the ID of a user in your local DB
    print(str(token))
-```
-
-## Frontend API Guide
-
-This guide provides frontend developers with the necessary information to interact with the backend APIs for each page.
-
-### General Notes
-- All endpoints that require authentication must include the `Authorization: Bearer <your_access_token>` header.
-- The base URL for all API calls is the address of the deployed backend (e.g., `http://127.0.0.1:8000/api`), check the Render URLS to be sure.
-
----
-
-### Dashboard Page
-
-#### 1. Top Summary Cards (Budget Completion, Total, Remaining)
-- **Endpoint:** `GET /api/dashboard/budget-summary/`
-- **Purpose:** Fetches the main budget statistics for the entire organization for the current active fiscal year.
-- **Used In:** The three summary cards at the top of the Dashboard.
-- **Returns:** A JSON object with `total_budget`, `total_spent`, `remaining_budget`, and `percentage_used`.
-- **React Implementation:**
-  ```javascript
-  const fetchSummary = async (token) => {
-    const response = await fetch('/api/dashboard/budget-summary/', {
-      headers: { 'Authorization': `Bearer ${token}` }
-    });
-    if (response.ok) {
-      const data = await response.json();
-      // setSummaryData(data);
-    }
-  };
-  ```
-- **⚠️ Common Pitfalls:** Ensure you have a loading state, as this calculation aggregates data across the entire system.
-
-#### 2. Money Flow Bar Graph
-- **Endpoint:** `GET /api/dashboard/overall-monthly-flow/`
-- **Purpose:** Provides a monthly breakdown of total allocated budget versus total actual expenses for the current fiscal year.
-- **Used In:** The "Money Flow" bar graph.
-- **Returns:** An array of objects, each with `month`, `month_name`, `budget`, and `actual`.
-- **React Implementation:**
-  ```javascript
-  const fetchMoneyFlow = async (token, fiscalYearId = null) => {
-    const url = fiscalYearId 
-      ? `/api/dashboard/overall-monthly-flow/?fiscal_year_id=${fiscalYearId}`
-      : '/api/dashboard/overall-monthly-flow/';
-    const response = await fetch(url, {
-      headers: { 'Authorization': `Bearer ${token}` }
-    });
-    if (response.ok) {
-      const data = await response.json();
-      // Use this data to populate the bar chart labels and values.
-    }
-  };
-  ```
-- **⚠️ Common Pitfalls:** The API calculates a simple even distribution of the annual budget across 12 months. The frontend should use the `month_name` for chart labels.
-
-#### 3. Budget Pie Chart
-- **Endpoint:** `GET /api/dashboard/top-category-allocations/`
-- **Purpose:** Fetches the total budget allocated to each `ExpenseCategory`.
-- **Used In:** The "Budget" pie chart.
-- **Returns:** An array of objects, each with `id`, `name` (category name), and `total_allocated`.
-- **React Implementation:**
-  ```javascript
-  const fetchPieChartData = async (token) => {
-    const response = await fetch('/api/dashboard/top-category-allocations/', {
-      headers: { 'Authorization': `Bearer ${token}` }
-    });
-    if (response.ok) {
-      const data = await response.json();
-      // To calculate percentages for the pie chart, you must first sum all 'total_allocated' values
-      // to get a grand total, then calculate each category's percentage of that total.
-    }
-  };
-  ```
-- **⚠️ Common Pitfalls:** The API provides raw allocation amounts, not percentages. The frontend is responsible for calculating the percentage for each slice.
-
-#### 4. Budget per Category Table
-- **Endpoint:** `GET /api/dashboard/category-budget-status/`
-- **Purpose:** Provides a list of all expense categories with their total allocated budget, total amount spent, and the percentage used.
-- **Used In:** The "Budget per Category" table at the bottom of the dashboard.
-- **Returns:** An array of objects, each with `category_id`, `category_name`, `budget`, `spent`, and `percentage_used`.
-- **React Implementation:**
-  ```javascript
-  const fetchCategoryStatus = async (token) => {
-    const response = await fetch('/api/dashboard/category-budget-status/', {
-      headers: { 'Authorization': `Bearer ${token}` }
-    });
-    if (response.ok) {
-      const data = await response.json();
-      // setCategoryTableData(data);
-    }
-  };
-  ```
-
----
-
-### Budget Proposal Page
-
-#### 1. Proposal List Table
-- **Endpoint:** `GET /api/budget-proposals/`
-- **Purpose:** Fetches a paginated list of budget proposals. Supports filtering and searching.
-- **Used In:** The main table on the Budget Proposal page.
-- **Pagination:** Returns **5 items per page**. The response includes `count`, `next`, `previous`, and `results` keys.
-- **Returns:** An array of proposal objects in the `results` key. Each object contains `id`, `reference`, `title`, `category`, `submitted_by`, `amount`, and `status`.
-- **React Implementation:**
-  ```javascript
-  const fetchProposals = async (token, page = 1, searchQuery = '', statusFilter = '') => {
-    const params = new URLSearchParams({
-      page: page,
-      search: searchQuery,
-      status: statusFilter,
-    });
-    const response = await fetch(`/api/budget-proposals/?${params.toString()}`, {
-      headers: { 'Authorization': `Bearer ${token}` }
-    });
-    if (response.ok) {
-      const data = await response.json();
-      // setProposals(data.results);
-      // setPageInfo({ count: data.count, next: data.next, previous: data.previous });
-    }
-  };
-  ```
-- **⚠️ Common Pitfalls:** Remember to handle the paginated response structure. State must be updated for `results`, `count`, `next`, and `previous` to render pagination controls correctly. Re-fetch data whenever a filter or search term changes.
-
-#### 2. Review Modal - Budget Overview
-- **Endpoint:** `GET /api/budget-proposals/{proposalId}/review-overview/`
-- **Purpose:** Fetches financial context for a department when a user opens the review modal for a specific proposal.
-- **Used In:** The "Budget Overview" section of the review modal.
-- **Returns:** An object with `total_department_budget`, `currently_allocated`, `available_budget`, and `budget_after_proposal`.
-- **React Implementation:**
-  ```javascript
-  const fetchReviewOverview = async (token, proposalId) => {
-    const response = await fetch(`/api/budget-proposals/${proposalId}/review-overview/`, {
-      headers: { 'Authorization': `Bearer ${token}` }
-    });
-    if (response.ok) {
-      const data = await response.json();
-      // setOverviewData(data);
-    }
-  };
-  ```
-- **⚠️ Common Pitfalls:** This should be called only when the review modal is opened, not on the initial page load, to improve performance.
-
-#### 3. Review Modal - Approve/Reject Action
-- **Endpoint:** `POST /api/external-budget-proposals/{proposalId}/review/`
-- **Purpose:** Submits the final review decision (Approve/Reject) along with a comment.
-- **Used In:** The submit button inside the final approval/rejection status modal.
-- **Returns:** The full, updated `BudgetProposalDetailSerializer` object on success.
-- **React Implementation:**
-  ```javascript
-  const submitReview = async (token, proposalId, newStatus, commentText) => {
-    const response = await fetch(`/api/external-budget-proposals/${proposalId}/review/`, {
-      method: 'POST',
-      headers: {
-        'Authorization': `Bearer ${token}`,
-        'Content-Type': 'application/json',
-      },
-      body: JSON.stringify({
-        status: newStatus, // Should be 'APPROVED' or 'REJECTED'
-        comment: commentText,
-      }),
-    });
-    if (response.ok) {
-      const updatedProposal = await response.json();
-      // Close the modal and update the proposal in the main table list.
-    } else {
-      // Handle errors, e.g., display an error message.
-    }
-  };
-  ```
-- **⚠️ Common Pitfalls:** Ensure the `Content-Type` header is set to `application/json`. After a successful submission, update the local state of the proposal in the main table to reflect the new status without needing a full page refresh.
-
----
-
-### Proposal History Page
-
-- **Endpoint:** `GET /api/budget-proposals/history/`
-- **Purpose:** Fetches a paginated list of all proposal history events.
-- **Used In:** The table on the Proposal History page.
-- **Pagination:** Returns **6 items per page**.
-- **Returns:** An array of history objects in the `results` key. Each object contains `id`, `proposal_id`, `proposal` (title), `last_modified`, `last_modified_by`, and `status`.
-- **React Implementation:** Similar to the `fetchProposals` function, but with a different endpoint and pagination size.
-
----
-
-### Ledger View Page
-
-- **Endpoint:** `GET /api/ledger/`
-- **Purpose:** Fetches a paginated list of all journal entry lines, which represent the ledger.
-- **Used In:** The table on the Ledger View page.
-- **Pagination:** Returns **5 items per page**.
-- **Returns:** An array of ledger line objects in the `results` key. Each object contains `reference_id`, `date`, `category`, `description`, `account`, and `amount`.
-- **React Implementation:** Similar to `fetchProposals`, with filters for `category` and `search`.
-
-#### Ledger Export
-- **Endpoint:** `GET /api/ledger/export/`
-- **Purpose:** Downloads the current filtered view of the ledger as a CSV file.
-- **React Implementation:**
-  ```javascript
-  const exportLedger = async (token, searchQuery = '', categoryFilter = '') => {
-    const params = new URLSearchParams({ search: searchQuery, category: categoryFilter });
-    const response = await fetch(`/api/ledger/export/?${params.toString()}`, {
-      headers: { 'Authorization': `Bearer ${token}` }
-    });
-    if (response.ok) {
-      const blob = await response.blob();
-      const url = window.URL.createObjectURL(blob);
-      const a = document.createElement('a');
-      a.href = url;
-      a.download = 'ledger_export.csv';
-      document.body.appendChild(a);
-      a.click();
-      a.remove();
-    }
-  };
-  ```
-- **⚠️ Common Pitfalls:** Do not try to parse the response as JSON. The response is a file stream (`blob`). The code above correctly handles creating a downloadable link.
-
----
-
-### Budget Adjustment Page
-
-- **Table View:**
-  - **Endpoint:** `GET /api/journal-entries/`
-  - **Purpose:** This page reuses the Journal Entry list view to display a history of all adjustments and other journal entries.
-- **"Modify Budget" Modal Action:**
-  - **Endpoint:** `POST /api/budget-adjustments/`
-  - **Purpose:** Creates a budget adjustment by modifying allocations and creating a corresponding journal entry for audit.
-  - **Returns:** The newly created `JournalEntry` object.
-  - **React Implementation:**
-    ```javascript
-    const submitBudgetAdjustment = async (token, data) => {
-      // data should be an object like:
-      // {
-      //   date: 'YYYY-MM-DD',
-      //   description: '...',
-      //   source_allocation_id: 123,
-      //   destination_allocation_id: 456, // or null
-      //   amount: '5000.00',
-      //   offsetting_account_id: 789
-      // }
-      const response = await fetch('/api/budget-adjustments/', {
-        method: 'POST',
-        headers: {
-          'Authorization': `Bearer ${token}`,
-          'Content-Type': 'application/json',
-        },
-        body: JSON.stringify(data),
-      });
-      if (response.ok) {
-        const newJournalEntry = await response.json();
-        // Add newJournalEntry to the top of the table and close the modal.
-      } else {
-        // Handle validation errors from the API.
-      }
-    };
-    ```
-- **⚠️ Common Pitfalls:** The UI must provide a way for the user to select valid IDs for `source_allocation_id`, `destination_allocation_id`, and `offsetting_account_id`. These cannot be free-text fields.
-
----
-
-### Expense Tracking Page
-
-#### 1. Summary Cards
-- **Endpoint:** `GET /api/expenses/tracking/summary/`
-- **Purpose:** Fetches the summary cards for the user's department.
-- **Returns:** An object with `budget_remaining` and `total_expenses_this_month`.
-- **React Implementation:**
-  ```javascript
-  const fetchExpenseSummary = async (token) => {
-    const response = await fetch('/api/expenses/tracking/summary/', {
-      headers: { 'Authorization': `Bearer ${token}` }
-    });
-    if (response.ok) {
-      const data = await response.json();
-      // setSummaryData(data);
-    }
-  };
-  ```
-- **⚠️ Common Pitfalls:** This endpoint will fail if the user's JWT does not contain a `department_id`. Ensure users log out and log back in after any changes to the `auth_service` JWT structure.
-
-#### 2. Expense List Table
-- **Endpoint:** `GET /api/expenses/tracking/`
-- **Purpose:** Fetches a paginated list of expenses for the user's department.
-- **Pagination:** Returns **5 items per page**.
-- **Returns:** An array of expense objects in the `results` key. Each contains `id`, `reference_no`, `type`, `description`, `status`, `accomplished`, and `date`.
-- **React Implementation:** Similar to `fetchProposals`, with filters for `category__code` and `date_filter`.
-
-#### 3. "Add Budget" Modal Action
-- **Endpoint:** `POST /api/expenses/add-budget/`
-- **Purpose:** Creates a new `BudgetAllocation` for a project. This is **NOT** for creating an expense.
-- **Returns:** The newly created `BudgetAllocation` object.
-- **React Implementation:**
-  ```javascript
-  const addBudget = async (token, data) => {
-    // data should be an object like:
-    // {
-    //   project_id: 1,
-    //   category_id: 2,
-    //   account_id: 3,
-    //   amount: '10000.00'
-    // }
-    const response = await fetch('/api/expenses/add-budget/', {
-      method: 'POST',
-      headers: {
-        'Authorization': `Bearer ${token}`,
-        'Content-Type': 'application/json',
-      },
-      body: JSON.stringify(data),
-    });
-    if (response.ok) {
-      // Handle success, e.g., show a success message and close the modal.
-    } else {
-      // Handle validation errors.
-    }
-  };
-  ```
-- **⚠️ Common Pitfalls:** The UI must provide dropdowns or selectors for the user to choose valid IDs for `project_id`, `category_id`, and `account_id`. The "Reference No." field in the mockup should be a dropdown to select a project.
-
----
-
-### Expense History Page
-
-- **Endpoint:** `GET /api/expenses/history/`
-- **Purpose:** Fetches a paginated list of **approved** expenses for the user's department.
-- **Pagination:** Returns **5 items per page**.
-- **Returns:** An array of expense objects in the `results` key. Each contains `date`, `description`, `category_name`, and `amount`.
-- **View Modal:** To view details of a single expense, the frontend should call a standard detail endpoint like `GET /api/expenses/{id}/` (this endpoint may need to be created if not already present).
-
-
-# API Summary:
-### Quick API Endpoint Guide for Frontend
-
-**Dashboard Page**
-*   `GET /api/dashboard/budget-summary/` -> **Top 3 Cards** (Budget Completion, Total, Remaining)
-*   `GET /api/dashboard/overall-monthly-flow/` -> **Money Flow Graph** (Budget vs. Expense)
-*   `GET /api/dashboard/top-category-allocations/` -> **Budget Pie Chart** (by category)
-*   `GET /api/dashboard/category-budget-status/` -> **Budget per Category Table** (at the bottom)
-
-**Budget Proposal Page**
-*   `GET /api/budget-proposals/` -> **Main Proposal Table** (paginated list of all proposals)
-*   `GET /api/budget-proposals/summary/` -> **Top 3 Cards** (Total Proposals, Pending, etc.)
-*   `GET /api/budget-proposals/{id}/review-overview/` -> **Review Modal** (to populate the "Budget Overview" numbers)
-*   `POST /api/external-budget-proposals/{id}/review/` -> **Review Modal** (to submit the final Approve/Reject action)
-*   `GET /api/budget-proposals/{id}/export/` -> **Export Button** (to download a single proposal)
-
-**Proposal History Page**
-*   `GET /api/budget-proposals/history/` -> **Main History Table** (paginated list of all proposal actions)
-
-**Ledger View Page**
-*   `GET /api/ledger/` -> **Main Ledger Table** (paginated list of all journal entry lines)
-*   `GET /api/ledger/export/` -> **Export Button** (to download the ledger as a CSV)
-
-**Budget Adjustment Page**
-*   `GET /api/journal-entries/` -> **Main Adjustment Table** (shows a history of adjustments)
-*   `POST /api/budget-adjustments/` -> **"Modify Budget" Modal** (to submit a new budget adjustment)
-
-**Budget Variance Report Page**
-*   `GET /api/reports/budget-variance/` -> **Main Report Table** (shows the hierarchical budget vs. actual data)
-*   `GET /api/reports/budget-variance/export/` -> **Export Button** (to download the report as Excel)
-
-**Expense Tracking Page**
-*   `GET /api/expenses/tracking/summary/` -> **Top 2 Cards** (Budget Remaining, Expenses This Month)
-*   `GET /api/expenses/tracking/` -> **Main Expense Table** (paginated list of expenses)
-*   `POST /api/expenses/add-budget/` -> **"Add Budget" Modal** (to create a new `BudgetAllocation`)
-*   `POST /api/expenses/submit/` -> **"Add Expense" Modal** (to create a new `Expense`)
-
-**Expense History Page**
-*   `GET /api/expenses/history/` -> **Main History Table** (paginated list of approved expenses)
-
-**General Dropdowns (for forms and filters)**
-*   `GET /api/dropdowns/departments/` -> Populates **Department** dropdowns.
-*   `GET /api/dropdowns/expense-categories/` -> Populates **Category** dropdowns.
-*   `GET /api/dropdowns/accounts/` -> Populates **Account** dropdowns.
-<<<<<<< HEAD
-*   `GET /api/projects/all/` -> Populates **Project** dropdowns (e.g., for "Add Budget" modal).
-=======
-*   `GET /api/projects/all/` -> Populates **Project** dropdowns (e.g., for "Add Budget" modal).
-
-
-
-## Frontend Authentication Guide (`AuthContext`)
-
-To make authentication handling robust and avoid bugs (like having multiple different access tokens stored), we have centralized all authentication logic into a React Context. Here’s how it works:
-
-### 1. The Core: `src/context/AuthContext.jsx`
-
--   **What it is:** This file is the single source of truth for authentication.
--   **What it does:**
-    -   It holds the global state for the `user` object and the `accessToken`.
-    -   It provides the `login()` and `logout()` functions that the rest of the app can use.
-    -   It automatically saves the `accessToken` and `refreshToken` to `localStorage` with the correct keys (`accessToken`, `refreshToken`).
-    -   It automatically handles refreshing the access token if it expires.
-
-### 2. The Wrapper: `src/App.jsx`
-
--   **What it does:** It wraps the entire application inside `<AuthProvider>`. This makes the authentication state and functions (`user`, `login`, `logout`) available to every component in the app.
--   **`ProtectedRoute`:** A new component that checks if an `accessToken` exists. If not, it automatically redirects the user to the `/login` page. This protects all our finance pages.
-
-### 3. The Login Page: `src/pages/Finance/LoginPage.jsx`
-
--   **What changed:** This component is now much simpler.
--   **How it works:**
-    1.  It imports the `useAuth` hook: `const { login } = useAuth();`
-    2.  When the user submits the form, it simply calls the `login(credentials)` function from the context.
-    3.  It no longer handles storing tokens or navigating to the dashboard itself; the `AuthContext` takes care of that.
-
-### 4. The API Client: `src/api.js`
-
--   **What it is:** This is a pre-configured `axios` instance for making requests to the **budget service**.
--   **How it works:**
-    -   Its `baseURL` is set from the `VITE_BUDGET_API_URL` environment variable.
-    -   It has an "interceptor" that automatically attaches the `Authorization: Bearer <token>` header to every single request. It retrieves the token from `localStorage` using the key `accessToken`, which is the standard key set by our `AuthContext`.
--   **How to use it:** Instead of `axios.get(...)`, you should now import and use `api.get(...)` for all budget service calls.
-
----
->>>>>>> bf5ec9d3
+```