// TODO: Important, need massive changes and additional logic for new modals
// TODO: Add logic to monthly, quarterly, and yearly filters if possible
import React, { useState, useEffect } from "react";
import { Line, Pie } from "react-chartjs-2";
import {
  Chart as ChartJS,
  CategoryScale,
  LinearScale,
  PointElement,
  LineElement,
  ArcElement,
  Tooltip,
  Legend,
  Filler,
} from "chart.js";
import {
  ChevronLeft,
  ChevronRight,
  ChevronDown,
  Search,
  ArrowLeft,
  Expand,
  Minimize,
  User,
  Mail,
  Briefcase,
  LogOut,
  Bell,
  Settings,
  Eye,
  TrendingUp,
  Maximize2,
  Download,
  BarChart3,
  Target,
  TrendingDown,
} from "lucide-react";
import { Link, useNavigate } from "react-router-dom";
import LOGOMAP from "../../assets/MAP.jpg";
import "./Dashboard.css";
import {
  getBudgetSummary,
  getMoneyFlowData,
  getForecastData,
  getTopCategoryAllocations,
  getDepartmentBudgetData,
} from "../../API/dashboardAPI";

// Import ManageProfile component
import ManageProfile from "./ManageProfile";

// Register ChartJS components
ChartJS.register(
  CategoryScale,
  LinearScale,
  PointElement,
  LineElement,
  ArcElement,
  Tooltip,
  Legend,
  Filler
);

// Forecast Accuracy Algorithms
const calculateAccuracyMetrics = (actualData, forecastData) => {
  if (!actualData || !forecastData || actualData.length === 0 || forecastData.length === 0) {
    return null;
  }

  const pairs = actualData.filter((_, index) => 
    forecastData[index] !== null && forecastData[index] !== undefined && forecastData[index] !== 0
  ).map((actual, index) => ({
    actual,
    forecast: forecastData[index]
  }));

  if (pairs.length === 0) return null;

  // Mean Absolute Percentage Error (MAPE)
  const mape = pairs.reduce((sum, pair) => {
    if (pair.actual === 0) return sum;
    return sum + Math.abs((pair.actual - pair.forecast) / pair.actual);
  }, 0) / pairs.length * 100;

  // Root Mean Square Error (RMSE)
  const rmse = Math.sqrt(
    pairs.reduce((sum, pair) => sum + Math.pow(pair.actual - pair.forecast, 2), 0) / pairs.length
  );

  // Mean Absolute Error (MAE)
  const mae = pairs.reduce((sum, pair) => sum + Math.abs(pair.actual - pair.forecast), 0) / pairs.length;

  // Accuracy Score (100 - MAPE)
  const accuracyScore = Math.max(0, 100 - mape);

  return {
    mape: mape.toFixed(2),
    rmse: rmse.toFixed(2),
    mae: mae.toFixed(2),
    accuracyScore: accuracyScore.toFixed(1),
    grade: accuracyScore >= 90 ? 'Excellent' : 
           accuracyScore >= 80 ? 'Good' : 
           accuracyScore >= 70 ? 'Fair' : 'Poor'
  };
};

// Performance Trend Analysis
const calculatePerformanceTrend = (accuracyHistory) => {
  if (!accuracyHistory || accuracyHistory.length < 2) return 'stable';
  
  const recent = accuracyHistory.slice(-3);
  const trend = recent[recent.length - 1] - recent[0];
  
  if (trend > 2) return 'improving';
  if (trend < -2) return 'declining';
  return 'stable';
};

// Generate Example Forecast Data
const generateExampleForecastData = (moneyFlowData) => {
  if (!moneyFlowData) return [];
  
  return moneyFlowData.map((month, index) => {
    const baseAmount = month.actual;
    // Add some realistic variance to create example forecast data
    const variance = (Math.random() - 0.5) * 0.2; // ±10% variance
    const forecastAmount = baseAmount * (1 + variance);
    
    return {
      month_name: month.month_name,
      forecast: Math.round(forecastAmount),
      confidence: Math.random() * 20 + 80 // 80-100% confidence
    };
  });
};

// Generate Example Accuracy History
const generateExampleAccuracyHistory = () => {
  return Array.from({ length: 6 }, () => Math.random() * 15 + 75); // 75-90% accuracy history
};

function BudgetDashboard() {
  const [currentDate, setCurrentDate] = useState(new Date());
  const [loading, setLoading] = useState(true);
  const [showBudgetDropdown, setShowBudgetDropdown] = useState(false);
  const [showExpenseDropdown, setShowExpenseDropdown] = useState(false);
  const [showCategoryDropdown, setShowCategoryDropdown] = useState(false);
  const [showNotifications, setShowNotifications] = useState(false);
  const [showProfileDropdown, setShowProfileDropdown] = useState(false);
  const [timeFilter, setTimeFilter] = useState("monthly");
  const [showBudgetDetails, setShowBudgetDetails] = useState(false);
  const [showForecasting, setShowForecasting] = useState(false);
  const [showManageProfile, setShowManageProfile] = useState(false);
  const [showForecastComparison, setShowForecastComparison] = useState(false);
  const [usingExampleData, setUsingExampleData] = useState(false);
  const [exampleForecastData, setExampleForecastData] = useState([]);
  const navigate = useNavigate();

  // Existing state variables
  const [summaryData, setSummaryData] = useState(null);
  const [moneyFlowData, setMoneyFlowData] = useState(null);
  const [forecastData, setForecastData] = useState([]);
  const [pieChartApiData, setPieChartApiData] = useState(null);
  const [departmentDetailsData, setDepartmentDetailsData] = useState(null);

  // New state for forecast analysis
  const [accuracyMetrics, setAccuracyMetrics] = useState(null);
  const [performanceTrend, setPerformanceTrend] = useState('stable');
  const [accuracyHistory, setAccuracyHistory] = useState([85, 82, 88, 90, 87]);

  // User profile data
  const userProfile = {
    name: "John Doe",
    email: "Johndoe@gmail.com",
    role: "Finance Head",
    avatar:
      "https://images.unsplash.com/photo-1472099645785-5658abf4ff4e?ixlib=rb-1.2.1&ixid=eyJhcHBfaWQiOjEyMDd9&auto=format&fit=facearea&facepad=2&w=256&h=256&q=80",
  };

  useEffect(() => {
    const fetchDashboardData = async () => {
      try {
        setLoading(true);
        const fiscalYearId = 2;

<<<<<<< HEAD
        const [summaryRes, moneyFlowRes, pieChartRes, departmentDetailsRes] = await Promise.all([
          getBudgetSummary(),
          getMoneyFlowData(fiscalYearId),
          getTopCategoryAllocations(),
          getDepartmentBudgetData(),
        ]);
=======
        // --- MODIFICATION START ---
        // Updated to fetch all necessary data points for the dashboard
        const [summaryRes, moneyFlowRes, pieChartRes, departmentDetailsRes] =
          await Promise.all([
            getBudgetSummary(),
            getMoneyFlowData(fiscalYearId),
            getTopCategoryAllocations(), // Fetches data for the pie chart
            getDepartmentBudgetData(), // Fetches data for the "View Details" section
          ]);
>>>>>>> b21e68ef

        setSummaryData(summaryRes.data);
        setMoneyFlowData(moneyFlowRes.data);
        setPieChartApiData(pieChartRes.data);
        setDepartmentDetailsData(departmentDetailsRes.data);
<<<<<<< HEAD

=======
        // --- MODIFICATION END ---
>>>>>>> b21e68ef
      } catch (error) {
        console.error("Failed to fetch dashboard data:", error);
      } finally {
        setLoading(false);
      }
    };

    fetchDashboardData();

    const interval = setInterval(() => {
      setCurrentDate(new Date());
    }, 1000);

    return () => {
      clearInterval(interval);
    };
  }, []);

  // Fetch forecast data only when the button is clicked
  useEffect(() => {
    const fetchForecast = async () => {
      if (showForecasting || showForecastComparison) {
        try {
          const fiscalYearId = 2;
          const res = await getForecastData(fiscalYearId);
          setForecastData(res.data);
          
          // If no real forecast data exists, generate example data
          if ((!res.data || res.data.length === 0) && moneyFlowData) {
            const exampleData = generateExampleForecastData(moneyFlowData);
            setExampleForecastData(exampleData);
            setUsingExampleData(true);
            
            // Calculate accuracy metrics with example data
            const actualValues = moneyFlowData.map(d => d.actual);
            const forecastValues = exampleData.map(d => d.forecast);
            const metrics = calculateAccuracyMetrics(actualValues, forecastValues);
            setAccuracyMetrics(metrics);
            
            // Generate example accuracy history
            const history = generateExampleAccuracyHistory();
            setAccuracyHistory(history);
          } else if (moneyFlowData && res.data) {
            // Use real data
            const actualValues = moneyFlowData.map(d => d.actual);
            const forecastValues = moneyFlowData.map((d, index) => {
              const forecastPoint = res.data.find(f => f.month_name === d.month_name);
              return forecastPoint ? forecastPoint.forecast : null;
            }).filter(val => val !== null);
            
            const metrics = calculateAccuracyMetrics(actualValues, forecastValues);
            setAccuracyMetrics(metrics);
            setUsingExampleData(false);
          }
          // MODIFICATION START: Check if the response data is an array
          if (Array.isArray(res.data)) {
            setForecastData(res.data);
          } else {
            // If it's not an array (e.g., it's the 'detail' object), keep it as an empty array
            console.log(
              "No forecast data available from API:",
              res.data.detail
            );
            setForecastData([]);
          }
          // MODIFICATION END
        } catch (error) {
          console.error("Failed to fetch forecast data:", error);
          // If API fails, generate example data
          if (moneyFlowData) {
            const exampleData = generateExampleForecastData(moneyFlowData);
            setExampleForecastData(exampleData);
            setUsingExampleData(true);
            
            const actualValues = moneyFlowData.map(d => d.actual);
            const forecastValues = exampleData.map(d => d.forecast);
            const metrics = calculateAccuracyMetrics(actualValues, forecastValues);
            setAccuracyMetrics(metrics);
            
            const history = generateExampleAccuracyHistory();
            setAccuracyHistory(history);
          }
          setForecastData([]); // Also reset on error
        }
      }
    };
    fetchForecast();
  }, [showForecasting, showForecastComparison, moneyFlowData]);

  // Calculate performance trend when accuracy metrics change
  useEffect(() => {
    if (accuracyMetrics) {
      const trend = calculatePerformanceTrend(accuracyHistory);
      setPerformanceTrend(trend);
    }
  }, [accuracyMetrics, accuracyHistory]);

  // Close dropdowns when clicking outside
  useEffect(() => {
    const handleClickOutside = (event) => {
      if (
        !event.target.closest(".nav-dropdown") &&
        !event.target.closest(".notification-container") &&
        !event.target.closest(".profile-container") &&
        !event.target.closest(".filter-dropdown")
      ) {
        setShowBudgetDropdown(false);
        setShowExpenseDropdown(false);
        setShowCategoryDropdown(false);
        setShowNotifications(false);
        setShowProfileDropdown(false);
      }
    };

    document.addEventListener("mousedown", handleClickOutside);
    return () => {
      document.removeEventListener("mousedown", handleClickOutside);
    };
  }, []);

  // Format time with AM/PM
  const formattedTime = currentDate.toLocaleTimeString("en-US", {
    hour: "numeric",
    minute: "numeric",
    hour12: true,
  });

  // Format date for display
  const formattedDay = currentDate.toLocaleDateString("en-US", {
    weekday: "long",
  });
  const formattedDate = currentDate.toLocaleDateString("en-US", {
    year: "numeric",
    month: "long",
    day: "numeric",
  });

  // Get current month and year for the budget card
  const currentMonth = currentDate.toLocaleDateString("en-US", {
    month: "long",
  });
  const currentYear = currentDate.getFullYear();

  // Monthly data for line chart
  const monthlyData = {
    labels: moneyFlowData?.map((d) => d.month_name) || [
      "Jan",
      "Feb",
      "Mar",
      "Apr",
      "May",
      "Jun",
      "Jul",
      "Aug",
      "Sep",
      "Oct",
      "Nov",
      "Dec",
    ],
    datasets: [
      {
        label: "Budget",
        data: moneyFlowData?.map((d) => d.budget) || [],
        borderColor: "#007bff",
        backgroundColor: "rgba(0, 123, 255, 0.1)",
        tension: 0.4,
        fill: true,
        pointBackgroundColor: "#007bff",
        pointBorderColor: "#fff",
        pointBorderWidth: 2,
        pointRadius: 5,
        pointHoverRadius: 7,
        order: 2,
      },
      {
        label: "Expense",
        data: moneyFlowData?.map((d) => d.actual) || [],
        borderColor: "#28a745",
        backgroundColor: "rgba(40, 167, 69, 0.1)",
        tension: 0.4,
        fill: true,
        pointBackgroundColor: "#28a745",
        pointBorderColor: "#fff",
        pointBorderWidth: 2,
        pointRadius: 5,
        pointHoverRadius: 7,
        order: 1,
      },
      // Forecast data - only shown when toggled
      ...(showForecasting && moneyFlowData && forecastData.length > 0
        ? [
            {
              label: "Forecast",
              data: (() => {
                const combinedData = [];
                const allMonths = moneyFlowData.map((d) => d.month_name);
                const lastActualExpenseIndex = moneyFlowData
                  .map((d) => d.actual)
                  .findLastIndex((d) => d > 0);

                allMonths.forEach((monthName, index) => {
                  const forecastPoint = usingExampleData
                    ? exampleForecastData.find(f => f.month_name === monthName)
                    : forecastData.find(f => f.month_name === monthName);

                  if (index < lastActualExpenseIndex) {
                    // For months before the last expense, don't draw anything
                    combinedData.push(null);
                  } else if (index === lastActualExpenseIndex) {
                    // Start the forecast line from the last known expense point
                    combinedData.push(moneyFlowData[index].actual);
                  } else if (forecastPoint) {
                    // For future months, use the forecast data
                    combinedData.push(forecastPoint.forecast);
                  } else {
                    // If there's no forecast for a future month, don't draw anything
                    combinedData.push(null);
                  }
                });
                return combinedData;
              })(),
              borderColor: "#ff6b35",
              backgroundColor: "rgba(255, 107, 53, 0.1)",
              borderDash: [5, 5],
              tension: 0.4,
              fill: true,
              pointBackgroundColor: "#ff6b35",
              pointBorderColor: "#fff",
              pointBorderWidth: 2,
              pointRadius: 5,
              pointHoverRadius: 7,
              order: 0,
            },
          ]
        : []),
    ],
  };

  // Forecast vs Actual Comparison Data
  const forecastComparisonData = {
    labels: moneyFlowData?.map((d) => d.month_name) || [],
    datasets: [
      {
        label: "Actual",
        data: moneyFlowData?.map((d) => d.actual) || [],
        borderColor: "#28a745",
        backgroundColor: "rgba(40, 167, 69, 0.1)",
        tension: 0.4,
        fill: false,
        pointBackgroundColor: "#28a745",
        pointBorderColor: "#fff",
        pointBorderWidth: 2,
        pointRadius: 4,
        pointHoverRadius: 6,
      },
      {
        label: "Forecast",
        data: moneyFlowData?.map((d) => {
          const forecastPoint = usingExampleData 
            ? exampleForecastData.find(f => f.month_name === d.month_name)
            : forecastData.find(f => f.month_name === d.month_name);
          return forecastPoint ? forecastPoint.forecast : null;
        }) || [],
        borderColor: "#ff6b35",
        backgroundColor: "rgba(255, 107, 53, 0.1)",
        borderDash: [5, 5],
        tension: 0.4,
        fill: false,
        pointBackgroundColor: "#ff6b35",
        pointBorderColor: "#fff",
        pointBorderWidth: 2,
        pointRadius: 4,
        pointHoverRadius: 6,
      },
    ],
  };

  const lineChartOptions = {
    responsive: true,
    maintainAspectRatio: false,
    plugins: {
      legend: {
        position: "top",
      },
      tooltip: {
        callbacks: {
          label: function (context) {
            return `${context.dataset.label}: ₱${context.raw?.toLocaleString() || '0'}`;
          },
        },
      },
    },
    scales: {
      x: {
        grid: {
          display: false,
        },
      },
      y: {
        grid: {
          display: true,
        },
        beginAtZero: true,
      },
    },
  };

  // Pie chart data - updated with more vibrant colors
  const pieChartData = {
    labels: pieChartApiData?.map((c) => c.name) || [],
    datasets: [
      {
        data: pieChartApiData?.map((c) => c.total_allocated) || [],
        backgroundColor: [
          "#007bff",
          "#28a745",
          "#ffc107",
          "#dc3545",
          "#6f42c1",
          "#fd7e14",
        ],
        borderColor: "#ffffff",
        borderWidth: 2,
        hoverOffset: 15,
      },
    ],
  };

  const totalPieValue =
    pieChartApiData?.reduce(
      (sum, item) => sum + parseFloat(item.total_allocated),
      0
    ) || 0;

  // Fixed the duplicate 'plugins' key issue
  const pieChartOptions = {
    responsive: true,
    maintainAspectRatio: false,
    cutout: "0%", // Remove cutout to make it a complete pie chart
    plugins: {
      legend: {
        display: false, // Remove the legend
      },
      tooltip: {
        callbacks: {
          label: function (context) {
            const percentage = ((context.raw / totalPieValue) * 100).toFixed(1);
            return `${
              context.label
            }: ₱${context.raw.toLocaleString()} (${percentage}%)`;
          },
        },
      },
      // Add center text plugin
      beforeDraw: function (chart) {
        const width = chart.width,
          height = chart.height,
          ctx = chart.ctx;

        ctx.restore();
        const fontSize = (height / 100).toFixed(2);
        ctx.font = `bold ${fontSize}em sans-serif`;
        ctx.textBaseline = "middle";
        ctx.textAlign = "center";

        const text = `₱${totalPieValue.toLocaleString()}`,
          textX = width / 2,
          textY = height / 2;

        ctx.fillStyle = "#007bff";
        ctx.fillText(text, textX, textY);
        ctx.save();
      },
    },
  };

  // Export Accuracy Report - Updated with BudgetVarianceReport styling
  const exportAccuracyReport = () => {
    const reportData = {
      title: "Forecast Accuracy Report",
      generatedAt: new Date().toLocaleString(),
      dataSource: usingExampleData ? "Example Data" : "Real Data",
      accuracyMetrics,
      performanceTrend,
      monthlyData: moneyFlowData?.map((month) => {
        const forecastPoint = usingExampleData 
          ? exampleForecastData.find(f => f.month_name === month.month_name)
          : forecastData.find(f => f.month_name === month.month_name);
        const forecastValue = forecastPoint?.forecast || 0;
        const variance = month.actual - forecastValue;
        
        return {
          month: month.month_name,
          actual: month.actual,
          forecast: forecastValue,
          variance: variance,
          accuracy: forecastPoint ? (100 - Math.abs((variance / month.actual) * 100)).toFixed(1) : 'N/A'
        };
      })
    };

    const blob = new Blob([JSON.stringify(reportData, null, 2)], { type: 'application/json' });
    const url = URL.createObjectURL(blob);
    const a = document.createElement('a');
    a.href = url;
    a.download = `accuracy-report-${new Date().toISOString().split('T')[0]}.json`;
    document.body.appendChild(a);
    a.click();
    document.body.removeChild(a);
    URL.revokeObjectURL(url);
  };

  // Generate new example data
  const generateNewExampleData = () => {
    if (moneyFlowData) {
      const newExampleData = generateExampleForecastData(moneyFlowData);
      setExampleForecastData(newExampleData);
      
      const actualValues = moneyFlowData.map(d => d.actual);
      const forecastValues = newExampleData.map(d => d.forecast);
      const metrics = calculateAccuracyMetrics(actualValues, forecastValues);
      setAccuracyMetrics(metrics);
      
      const newHistory = generateExampleAccuracyHistory();
      setAccuracyHistory(newHistory);
    }
  };

  // Navigation dropdown handlers
  const toggleBudgetDropdown = () => {
    setShowBudgetDropdown(!showBudgetDropdown);
    if (showExpenseDropdown) setShowExpenseDropdown(false);
    if (showCategoryDropdown) setShowCategoryDropdown(false);
    if (showNotifications) setShowNotifications(false);
    if (showProfileDropdown) setShowProfileDropdown(false);
  };

  const toggleExpenseDropdown = () => {
    setShowExpenseDropdown(!showExpenseDropdown);
    if (showBudgetDropdown) setShowBudgetDropdown(false);
    if (showCategoryDropdown) setShowCategoryDropdown(false);
    if (showNotifications) setShowNotifications(false);
    if (showProfileDropdown) setShowProfileDropdown(false);
  };

  const toggleNotifications = () => {
    setShowNotifications(!showNotifications);
    if (showBudgetDropdown) setShowBudgetDropdown(false);
    if (showExpenseDropdown) setShowExpenseDropdown(false);
    if (showCategoryDropdown) setShowCategoryDropdown(false);
    if (showProfileDropdown) setShowProfileDropdown(false);
  };

  const toggleProfileDropdown = () => {
    setShowProfileDropdown(!showProfileDropdown);
    if (showBudgetDropdown) setShowBudgetDropdown(false);
    if (showExpenseDropdown) setShowExpenseDropdown(false);
    if (showCategoryDropdown) setShowCategoryDropdown(false);
    if (showNotifications) setShowNotifications(false);
  };

  const handleNavigate = (path) => {
    navigate(path);
    setShowBudgetDropdown(false);
    setShowExpenseDropdown(false);
    setShowCategoryDropdown(false);
    setShowNotifications(false);
    setShowProfileDropdown(false);
  };

  const handleManageProfile = () => {
    setShowManageProfile(true);
    setShowProfileDropdown(false);
  };

  const handleCloseManageProfile = () => {
    setShowManageProfile(false);
  };

  const handleLogout = () => {
    try {
      localStorage.removeItem("authToken");
      localStorage.removeItem("userSession");
      localStorage.removeItem("userProfile");
      sessionStorage.clear();
      setShowProfileDropdown(false);
      navigate("/login", { replace: true });
      console.log("User logged out successfully");
    } catch (error) {
      console.error("Error during logout:", error);
      navigate("/login", { replace: true });
    }
  };

  const toggleBudgetDetails = () => {
    setShowBudgetDetails(!showBudgetDetails);
  };

  const toggleForecasting = () => {
    setShowForecasting(!showForecasting);
    if (!showForecasting && moneyFlowData && (!forecastData || forecastData.length === 0)) {
      // Generate example data when first enabling forecasting
      const exampleData = generateExampleForecastData(moneyFlowData);
      setExampleForecastData(exampleData);
      setUsingExampleData(true);
    }
  };

  const toggleForecastComparison = () => {
    setShowForecastComparison(!showForecastComparison);
    if (!showForecastComparison && moneyFlowData && (!forecastData || forecastData.length === 0)) {
      // Generate example data when first enabling comparison
      const exampleData = generateExampleForecastData(moneyFlowData);
      setExampleForecastData(exampleData);
      setUsingExampleData(true);
    }
  };

  if (loading) {
    return (
      <div className="loading-container">
        <div className="loading-spinner"></div>
        <p className="loading-text">Loading dashboard data...</p>
      </div>
    );
  }

  return (
    <div
      className="app-container"
      style={{ minWidth: "1200px", overflowY: "auto", height: "100vh" }}
    >
      {/* Navigation Bar - Updated with LedgerView navbar */}
      <nav
        className="navbar"
        style={{ position: "static", marginBottom: "20px" }}
      >
        <div
          className="navbar-content"
          style={{
            display: "flex",
            justifyContent: "space-between",
            alignItems: "center",
            padding: "0 20px",
            height: "60px",
          }}
        >
          {/* Logo and System Name */}
          <div
            className="navbar-brand"
            style={{
              display: "flex",
              alignItems: "center",
              height: "60px",
              overflow: "hidden",
              gap: "12px",
            }}
          >
            <div
              style={{
                height: "45px",
                width: "45px",
                borderRadius: "8px",
                overflow: "hidden",
                display: "flex",
                alignItems: "center",
                justifyContent: "center",
                background: "#fff",
              }}
            >
              <img
                src={LOGOMAP}
                alt="System Logo"
                className="navbar-logo"
                style={{
                  height: "100%",
                  width: "100%",
                  objectFit: "contain",
                  display: "block",
                }}
              />
            </div>
            <span
              className="system-name"
              style={{
                fontWeight: 700,
                fontSize: "1.3rem",
                color: "var(--primary-color, #007bff)",
              }}
            >
              BudgetPro
            </span>
          </div>

          {/* Main Navigation Links */}
          <div
            className="navbar-links"
            style={{ display: "flex", gap: "20px" }}
          >
            <Link to="/dashboard" className="nav-link">
              Dashboard
            </Link>

            {/* Budget Dropdown */}
            <div className="nav-dropdown">
              <div
                className={`nav-link ${showBudgetDropdown ? "active" : ""}`}
                onClick={toggleBudgetDropdown}
                onMouseDown={(e) => e.preventDefault()}
                style={{ outline: "none" }}
              >
                Budget{" "}
                <ChevronDown
                  size={14}
                  className={`dropdown-arrow ${
                    showBudgetDropdown ? "rotated" : ""
                  }`}
                />
              </div>
              {showBudgetDropdown && (
                <div
                  className="dropdown-menu"
                  style={{
                    position: "absolute",
                    top: "100%",
                    left: 0,
                    zIndex: 1000,
                  }}
                >
                  <div
                    className="dropdown-item"
                    onClick={() => handleNavigate("/finance/budget-proposal")}
                  >
                    Budget Proposal
                  </div>
                  <div
                    className="dropdown-item"
                    onClick={() => handleNavigate("/finance/proposal-history")}
                  >
                    Proposal History
                  </div>
                  <div
                    className="dropdown-item"
                    onClick={() => handleNavigate("/finance/ledger-view")}
                  >
                    Ledger View
                  </div>
                  <div
                    className="dropdown-item"
                    onClick={() => handleNavigate("/finance/budget-allocation")}
                  >
                    Budget Allocation
                  </div>
                  <div
                    className="dropdown-item"
                    onClick={() =>
                      handleNavigate("/finance/budget-variance-report")
                    }
                  >
                    Budget Variance Report
                  </div>
                </div>
              )}
            </div>

            {/* Expense Dropdown */}
            <div className="nav-dropdown">
              <div
                className={`nav-link ${showExpenseDropdown ? "active" : ""}`}
                onClick={toggleExpenseDropdown}
                onMouseDown={(e) => e.preventDefault()}
                style={{ outline: "none" }}
              >
                Expense{" "}
                <ChevronDown
                  size={14}
                  className={`dropdown-arrow ${
                    showExpenseDropdown ? "rotated" : ""
                  }`}
                />
              </div>
              {showExpenseDropdown && (
                <div
                  className="dropdown-menu"
                  style={{
                    position: "absolute",
                    top: "100%",
                    left: 0,
                    zIndex: 1000,
                  }}
                >
                  <div
                    className="dropdown-item"
                    onClick={() => handleNavigate("/finance/expense-tracking")}
                  >
                    Expense Tracking
                  </div>
                  <div
                    className="dropdown-item"
                    onClick={() => handleNavigate("/finance/expense-history")}
                  >
                    Expense History
                  </div>
                </div>
              )}
            </div>
          </div>

          {/* User Controls */}
          <div
            className="navbar-controls"
            style={{ display: "flex", alignItems: "center", gap: "15px" }}
          >
            {/* Timestamp/Date - Updated with LedgerView format */}
            <div
              className="date-time-badge"
              style={{
                background: "#f3f4f6",
                borderRadius: "16px",
                padding: "4px 14px",
                fontSize: "0.95rem",
                color: "#007bff",
                fontWeight: 500,
                display: "flex",
                alignItems: "center",
              }}
            >
              {formattedDay}, {formattedDate} | {formattedTime}
            </div>

            {/* Notification Icon */}
            <div className="notification-container">
              <div
                className="notification-icon"
                onClick={toggleNotifications}
                onMouseDown={(e) => e.preventDefault()}
                style={{
                  position: "relative",
                  cursor: "pointer",
                  outline: "none",
                }}
              >
                <Bell size={20} />
                <span
                  className="notification-badge"
                  style={{
                    position: "absolute",
                    top: "-5px",
                    right: "-5px",
                    backgroundColor: "red",
                    color: "white",
                    borderRadius: "50%",
                    width: "16px",
                    height: "16px",
                    fontSize: "10px",
                    display: "flex",
                    alignItems: "center",
                    justifyContent: "center",
                  }}
                >
                  3
                </span>
              </div>

              {showNotifications && (
                <div
                  className="notification-panel"
                  style={{
                    position: "absolute",
                    top: "100%",
                    right: 0,
                    backgroundColor: "white",
                    border: "1px solid #ccc",
                    borderRadius: "8px",
                    padding: "10px",
                    width: "300px",
                    zIndex: 1000,
                  }}
                >
                  <div
                    className="notification-header"
                    style={{
                      display: "flex",
                      justifyContent: "space-between",
                      alignItems: "center",
                      marginBottom: "10px",
                    }}
                  >
                    <h3>Notifications</h3>
                    <button
                      className="clear-all-btn"
                      onMouseDown={(e) => e.preventDefault()}
                      style={{ outline: "none" }}
                    >
                      Clear All
                    </button>
                  </div>
                  <div className="notification-list">
                    <div
                      className="notification-item"
                      style={{
                        display: "flex",
                        padding: "8px 0",
                        borderBottom: "1px solid #eee",
                      }}
                    >
                      <div
                        className="notification-icon-wrapper"
                        style={{ marginRight: "10px" }}
                      >
                        <Bell size={16} />
                      </div>
                      <div className="notification-content" style={{ flex: 1 }}>
                        <div
                          className="notification-title"
                          style={{ fontWeight: "bold" }}
                        >
                          Budget Approved
                        </div>
                        <div className="notification-message">
                          Your Q3 budget has been approved
                        </div>
                        <div
                          className="notification-time"
                          style={{ fontSize: "12px", color: "#666" }}
                        >
                          2 hours ago
                        </div>
                      </div>
                      <button
                        className="notification-delete"
                        style={{
                          background: "none",
                          border: "none",
                          cursor: "pointer",
                          outline: "none",
                        }}
                        onMouseDown={(e) => e.preventDefault()}
                      >
                        &times;
                      </button>
                    </div>
                    <div
                      className="notification-item"
                      style={{
                        display: "flex",
                        padding: "8px 0",
                        borderBottom: "1px solid #eee",
                      }}
                    >
                      <div
                        className="notification-icon-wrapper"
                        style={{ marginRight: "10px" }}
                      >
                        <Bell size={16} />
                      </div>
                      <div className="notification-content" style={{ flex: 1 }}>
                        <div
                          className="notification-title"
                          style={{ fontWeight: "bold" }}
                        >
                          Expense Report
                        </div>
                        <div className="notification-message">
                          New expense report needs review
                        </div>
                        <div
                          className="notification-time"
                          style={{ fontSize: "12px", color: "#666" }}
                        >
                          5 hours ago
                        </div>
                      </div>
                      <button
                        className="notification-delete"
                        style={{
                          background: "none",
                          border: "none",
                          cursor: "pointer",
                          outline: "none",
                        }}
                        onMouseDown={(e) => e.preventDefault()}
                      >
                        &times;
                      </button>
                    </div>
                  </div>
                </div>
              )}
            </div>

            {/* Profile Dropdown */}
            <div className="profile-container" style={{ position: "relative" }}>
              <div
                className="profile-trigger"
                onClick={toggleProfileDropdown}
                onMouseDown={(e) => e.preventDefault()}
                style={{
                  display: "flex",
                  alignItems: "center",
                  cursor: "pointer",
                  outline: "none",
                }}
              >
                <img
                  src={userProfile.avatar}
                  alt="User avatar"
                  className="profile-image"
                  style={{ width: "32px", height: "32px", borderRadius: "50%" }}
                />
              </div>

              {showProfileDropdown && (
                <div
                  className="profile-dropdown"
                  style={{
                    position: "absolute",
                    top: "100%",
                    right: 0,
                    backgroundColor: "white",
                    border: "1px solid #ccc",
                    borderRadius: "8px",
                    padding: "10px",
                    width: "250px",
                    zIndex: 1000,
                  }}
                >
                  <div
                    className="profile-info-section"
                    style={{
                      display: "flex",
                      alignItems: "center",
                      marginBottom: "10px",
                    }}
                  >
                    <img
                      src={userProfile.avatar}
                      alt="Profile"
                      className="profile-dropdown-image"
                      style={{
                        width: "40px",
                        height: "40px",
                        borderRadius: "50%",
                        marginRight: "10px",
                      }}
                    />
                    <div className="profile-details">
                      <div
                        className="profile-name"
                        style={{ fontWeight: "bold" }}
                      >
                        {userProfile.name}
                      </div>
                      <div
                        className="profile-role-badge"
                        style={{
                          backgroundColor: "#e9ecef",
                          padding: "2px 8px",
                          borderRadius: "12px",
                          fontSize: "12px",
                          display: "inline-block",
                        }}
                      >
                        {userProfile.role}
                      </div>
                    </div>
                  </div>
                  <div
                    className="dropdown-divider"
                    style={{
                      height: "1px",
                      backgroundColor: "#eee",
                      margin: "10px 0",
                    }}
                  ></div>
                  <div
                    className="dropdown-item"
                    onClick={handleManageProfile} // Updated to use new function
                    style={{
                      display: "flex",
                      alignItems: "center",
                      padding: "8px 0",
                      cursor: "pointer",
                      outline: "none",
                    }}
                    onMouseDown={(e) => e.preventDefault()}
                  >
                    <User size={16} style={{ marginRight: "8px" }} />
                    <span>Manage Profile</span>
                  </div>
                  {userProfile.role === "Admin" && (
                    <div
                      className="dropdown-item"
                      style={{
                        display: "flex",
                        alignItems: "center",
                        padding: "8px 0",
                        cursor: "pointer",
                        outline: "none",
                      }}
                      onMouseDown={(e) => e.preventDefault()}
                    >
                      <Settings size={16} style={{ marginRight: "8px" }} />
                      <span>User Management</span>
                    </div>
                  )}
                  <div
                    className="dropdown-divider"
                    style={{
                      height: "1px",
                      backgroundColor: "#eee",
                      margin: "10px 0",
                    }}
                  ></div>
                  <div
                    className="dropdown-item"
                    onClick={handleLogout}
                    style={{
                      display: "flex",
                      alignItems: "center",
                      padding: "8px 0",
                      cursor: "pointer",
                      outline: "none",
                    }}
                    onMouseDown={(e) => e.preventDefault()}
                  >
                    <LogOut size={16} style={{ marginRight: "8px" }} />
                    <span>Log Out</span>
                  </div>
                </div>
              )}
            </div>
          </div>
        </div>
      </nav>

      {/* Main Content - Updated with requested revisions */}
      <div
        className="content-container"
        style={{ padding: "20px", maxWidth: "1200px", margin: "0 auto" }}
      >
        {/* Conditionally render either Dashboard content or ManageProfile */}
        {showManageProfile ? (
          <ManageProfile 
            onClose={handleCloseManageProfile} 
            userProfile={userProfile}
          />
        ) : (
          <>
            {/* Time period filter - Updated with blue focus border */}
            <div className="time-filter" style={{ marginBottom: "25px" }}>
              <button
                className={`filter-button ${
                  timeFilter === "monthly" ? "active" : ""
                }`}
                onClick={() => setTimeFilter("monthly")}
                style={{
                  backgroundColor: timeFilter === "monthly" ? "#007bff" : "white",
                  color: timeFilter === "monthly" ? "white" : "#007bff",
                  border: "1px solid #007bff",
                  outline: "none",
                }}
                onFocus={(e) =>
                  (e.target.style.boxShadow = "0 0 0 2px rgba(0, 123, 255, 0.25)")
                }
                onBlur={(e) => (e.target.style.boxShadow = "none")}
              >
                Monthly
              </button>
              <button
                className={`filter-button ${
                  timeFilter === "quarterly" ? "active" : ""
                }`}
                onClick={() => setTimeFilter("quarterly")}
                style={{
                  backgroundColor: timeFilter === "quarterly" ? "#007bff" : "white",
                  color: timeFilter === "quarterly" ? "white" : "#007bff",
                  border: "1px solid #007bff",
                  outline: "none",
                }}
                onFocus={(e) =>
                  (e.target.style.boxShadow = "0 0 0 2px rgba(0, 123, 255, 0.25)")
                }
                onBlur={(e) => (e.target.style.boxShadow = "none")}
              >
                Quarterly
              </button>
              <button
                className={`filter-button ${
                  timeFilter === "yearly" ? "active" : ""
                }`}
                onClick={() => setTimeFilter("yearly")}
                style={{
                  backgroundColor: timeFilter === "yearly" ? "#007bff" : "white",
                  color: timeFilter === "yearly" ? "white" : "#007bff",
                  border: "1px solid #007bff",
                  outline: "none",
                }}
                onFocus={(e) =>
                  (e.target.style.boxShadow = "0 0 0 2px rgba(0, 123, 255, 0.25)")
                }
                onBlur={(e) => (e.target.style.boxShadow = "none")}
              >
                Yearly
              </button>
            </div>

            {/* Stats Grid - Updated with blue hover effect */}
            <div className="stats-grid" style={{ marginBottom: "30px" }}>
              {/* Budget Completion */}
              <div
                className="card compact-budget-card"
                style={{
                  flex: "1 1 33%",
                  transition: "all 0.2s ease",
                  cursor: "pointer",
                }}
                onMouseEnter={(e) => {
                  e.currentTarget.style.boxShadow =
                    "0 4px 8px rgba(0, 123, 255, 0.3)";
                  e.currentTarget.style.border = "1px solid #007bff";
                }}
                onMouseLeave={(e) => {
                  e.currentTarget.style.boxShadow = "";
                  e.currentTarget.style.border = "1px solid #e0e0e0";
                }}
              >
                <h3 className="compact-card-title">Budget Completion</h3>
                <p className="compact-stat-value">
                  {summaryData?.percentage_used || 0}%
                </p>
                <p className="compact-card-subtext">
                  Overall Status of Budget Plan
                </p>
                <div className="compact-progress-container">
                  <div
                    className="compact-progress-bar"
                    style={{
                      width: `${summaryData?.percentage_used || 0}%`,
                      backgroundColor: "#007bff",
                    }}
                  />
                </div>
              </div>

              {/* Total Budget */}
              <div
                className="card compact-budget-card"
                style={{
                  flex: "1 1 33%",
                  transition: "all 0.2s ease",
                  cursor: "pointer",
                }}
                onMouseEnter={(e) => {
                  e.currentTarget.style.boxShadow =
                    "0 4px 8px rgba(0, 123, 255, 0.3)";
                  e.currentTarget.style.border = "1px solid #007bff";
                }}
                onMouseLeave={(e) => {
                  e.currentTarget.style.boxShadow = "";
                  e.currentTarget.style.border = "1px solid #e0e0e0";
                }}
              >
                <h3 className="compact-card-title">Total Budget</h3>
                <div
                  style={{
                    fontSize: "12px",
                    color: "#007bff",
                    marginBottom: "8px",
                    fontStyle: "poppins",
                  }}
                >
                  As of now {currentMonth} {currentYear}
                </div>
                <p className="compact-stat-value">
                  ₱{Number(summaryData?.total_budget || 0).toLocaleString()}
                </p>
                <p className="compact-card-subtext">{summaryData?.percentage_used || 0}% allocated</p>
                <div className="compact-progress-container">
                  <div
                    className="compact-progress-bar"
                    style={{
                      width: `${summaryData?.allocated_percentage || 0}%`,
                      backgroundColor: "#007bff",
                    }}
                  />
                </div>
              </div>
          {/* Total Budget */}
          <div
            className="card compact-budget-card"
            style={{
              flex: "1 1 33%",
              transition: "all 0.2s ease",
              cursor: "pointer",
            }}
            onMouseEnter={(e) => {
              e.currentTarget.style.boxShadow =
                "0 4px 8px rgba(0, 123, 255, 0.3)";
              e.currentTarget.style.border = "1px solid #007bff";
            }}
            onMouseLeave={(e) => {
              e.currentTarget.style.boxShadow = "";
              e.currentTarget.style.border = "1px solid #e0e0e0";
            }}
          >
            <h3 className="compact-card-title">Total Budget</h3>
            <div
              style={{
                fontSize: "12px",
                color: "#007bff",
                marginBottom: "8px",
                fontStyle: "poppins",
              }}
            >
              As of now {currentMonth} {currentYear}
            </div>
            <p className="compact-stat-value">
              ₱{Number(summaryData?.total_budget || 0).toLocaleString()}
            </p>
            <p className="compact-card-subtext">
              {summaryData?.percentage_used || 0}% allocated
            </p>
            <div className="compact-progress-container">
              <div
                className="compact-progress-bar"
                style={{
                  width: `${summaryData?.allocated_percentage || 0}%`,
                  backgroundColor: "#007bff",
                }}
              />
            </div>
          </div>

              {/* Remaining Budget */}
              <div
                className="card compact-budget-card"
                style={{
                  flex: "1 1 33%",
                  transition: "all 0.2s ease",
                  cursor: "pointer",
                }}
                onMouseEnter={(e) => {
                  e.currentTarget.style.boxShadow =
                    "0 4px 8px rgba(0, 123, 255, 0.3)";
                  e.currentTarget.style.border = "1px solid #007bff";
                }}
                onMouseLeave={(e) => {
                  e.currentTarget.style.boxShadow = "";
                  e.currentTarget.style.border = "1px solid #e0e0e0";
                }}
              >
                <h3 className="compact-card-title">Remaining Budget</h3>
                <p className="compact-stat-value">
                  ₱{Number(summaryData?.remaining_budget || 0).toLocaleString()}
                </p>
                <p className="compact-card-subtext">
                  {(100 - (summaryData?.percentage_used || 0)).toFixed(1)}% of Total
                  Budget{" "}
                </p>
                <span className="compact-badge">Available for Allocation</span>
              </div>
            </div>

            {/* Money Flow Chart - Expanded with improved month spacing */}
            <div
              className="card chart-card"
              style={{
                width: "100%",
                marginBottom: "35px",
                height: "500px", // Increased height for better month spacing
                display: "flex",
                flexDirection: "column",
              }}
            >
              <div
                className="chart-header"
                style={{
                  display: "flex",
                  justifyContent: "space-between",
                  alignItems: "center",
                  marginBottom: "20px",
                }}
              >
                <h3 className="card-title">Money Flow</h3>
                <div style={{ display: "flex", gap: "10px", alignItems: "center" }}>
                  <div style={{ display: "flex", gap: "4px" }}>
                    <button
                      style={{
                        padding: "4px 8px",
                        backgroundColor: "#007bff",
                        color: "white",
                        border: "none",
                        borderRadius: "4px",
                        fontSize: "12px",
                      }}
                    >
                      Budget
                    </button>
                    <button
                      style={{
                        padding: "4px 8px",
                        backgroundColor: "#28a745",
                        color: "white",
                        border: "none",
                        borderRadius: "4px",
                        fontSize: "12px",
                      }}
                    >
                      Expense
                    </button>
                    {showForecasting && (
                      <button
                        style={{
                          padding: "4px 8px",
                          backgroundColor: "#ff6b35",
                          color: "white",
                          border: "none",
                          borderRadius: "4px",
                          fontSize: "12px",
                        }}
                      >
                        Forecast
                      </button>
                    )}
                  </div>
                  <button
                    onClick={toggleForecasting}
                    style={{
                      display: "flex",
                      alignItems: "center",
                      gap: "6px",
                      padding: "3px 8px",
                      backgroundColor: showForecasting ? "#ff6b35" : "#e9ecef",
                      color: showForecasting ? "white" : "#1b1d1fff",
                      border: "none",
                      borderRadius: "4px",
                      cursor: "pointer",
                      transition: "all 0.2s ease",
                      outline: "none",
                      fontSize: "12px",
                      fontWeight: "500",
                    }}
                    title={showForecasting ? "Hide Forecast" : "Show Forecast"}
                  >
                    <TrendingUp size={16} />
                    Forecasting
                  </button>
                  <button
                    onClick={toggleForecastComparison}
                    style={{
                      display: "flex",
                      alignItems: "center",
                      gap: "6px",
                      padding: "3px 8px",
                      backgroundColor: showForecastComparison ? "#6f42c1" : "#e9ecef",
                      color: showForecastComparison ? "white" : "#1b1d1fff",
                      border: "none",
                      borderRadius: "4px",
                      cursor: "pointer",
                      transition: "all 0.2s ease",
                      outline: "none",
                      fontSize: "12px",
                      fontWeight: "500",
                    }}
                    title={showForecastComparison ? "Hide Comparison" : "Show Forecast vs Actual"}
                  >
                    <BarChart3 size={16} />
                    Compare
                  </button>
                </div>
              </div>
              <div
                className="chart-container-large"
                style={{
                  height: "420px", // Increased height for better month spacing
                  paddingBottom: "20px", // Added padding to separate months from container
                }}
              >
                {showForecastComparison ? (
                  <Line data={forecastComparisonData} options={lineChartOptions} />
                ) : (
                  <Line data={monthlyData} options={lineChartOptions} />
                )}
              </div>
            </div>

            {/* Forecast Analysis Section - UPDATED with BudgetVarianceReport table layout and blue export button */}
            {showForecastComparison && accuracyMetrics && (
              <div className="card" style={{ marginBottom: "30px" }}>
                <div
                  style={{
                    display: "flex",
                    justifyContent: "space-between",
                    alignItems: "center",
                    marginBottom: "20px",
                  }}
                >
                  <h3 className="card-title">Forecast Accuracy Analysis</h3>
                  <button
                    onClick={exportAccuracyReport}
                    style={{
                      padding: '8px 16px', 
                      border: '1px solid #007bff', 
                      borderRadius: '4px', 
                      backgroundColor: '#007bff',
                      color: '#ffffff',
                      display: 'flex',
                      alignItems: 'center',
                      gap: '8px',
                      cursor: 'pointer',
                      marginLeft: '10px',
                      fontWeight: '500',
                      fontSize: '14px',
                      outline: 'none'
                    }}
                  >
                    <span style={{ color: 'white' }}>Export Report</span>
                    <Download size={16} style={{ color: 'white' }} />
                  </button>
                </div>

                {/* Separator line between title and table - Matching BudgetVarianceReport */}
                <div style={{
                  height: '1px',
                  backgroundColor: '#e0e0e0',
                  marginBottom: '20px'
                }}></div>

                <div className="stats-grid" style={{ marginBottom: "20px" }}>
                  {/* Accuracy Score */}
                  <div
                    className="card compact-budget-card"
                    style={{
                      flex: "1 1 25%",
                      textAlign: "center",
                      background: accuracyMetrics.grade === 'Excellent' ? '#e7f6ec' : 
                                 accuracyMetrics.grade === 'Good' ? '#e7f3ff' : 
                                 accuracyMetrics.grade === 'Fair' ? '#fff3cd' : '#f8d7da'
                    }}
                  >
                    <Target size={24} style={{ margin: '0 auto 10px', color: '#007bff' }} />
                    <h3 className="compact-card-title">Accuracy Score</h3>
                    <p className="compact-stat-value" style={{ 
                      color: accuracyMetrics.grade === 'Excellent' ? '#28a745' : 
                            accuracyMetrics.grade === 'Good' ? '#007bff' : 
                            accuracyMetrics.grade === 'Fair' ? '#ffc107' : '#dc3545'
                    }}>
                      {accuracyMetrics.accuracyScore}%
                    </p>
                    <span className="compact-badge" style={{ 
                      backgroundColor: accuracyMetrics.grade === 'Excellent' ? '#28a745' : 
                                     accuracyMetrics.grade === 'Good' ? '#007bff' : 
                                     accuracyMetrics.grade === 'Fair' ? '#ffc107' : '#dc3545',
                      color: 'white'
                    }}>
                      {accuracyMetrics.grade}
                    </span>
                  </div>

                  {/* MAPE */}
                  <div className="card compact-budget-card" style={{ flex: "1 1 25%" }}>
                    <h3 className="compact-card-title">MAPE</h3>
                    <p className="compact-stat-value" style={{ color: '#dc3545' }}>
                      {accuracyMetrics.mape}%
                    </p>
                    <p className="compact-card-subtext">Mean Absolute Percentage Error</p>
                  </div>

                  {/* RMSE */}
                  <div className="card compact-budget-card" style={{ flex: "1 1 25%" }}>
                    <h3 className="compact-card-title">RMSE</h3>
                    <p className="compact-stat-value" style={{ color: '#ff6b35' }}>
                      ₱{accuracyMetrics.rmse}
                    </p>
                    <p className="compact-card-subtext">Root Mean Square Error</p>
                  </div>

                  {/* Performance Trend */}
                  <div className="card compact-budget-card" style={{ flex: "1 1 25%" }}>
                    <h3 className="compact-card-title">Performance Trend</h3>
                    <div style={{ display: 'flex', alignItems: 'center', justifyContent: 'center', gap: '8px' }}>
                      {performanceTrend === 'improving' ? (
                        <TrendingUp size={24} color="#28a745" />
                      ) : performanceTrend === 'declining' ? (
                        <TrendingDown size={24} color="#dc3545" />
                      ) : (
                        <BarChart3 size={24} color="#ffc107" />
                      )}
                      <p className="compact-stat-value" style={{ 
                        color: performanceTrend === 'improving' ? '#28a745' : 
                              performanceTrend === 'declining' ? '#dc3545' : '#ffc107'
                      }}>
                        {performanceTrend.charAt(0).toUpperCase() + performanceTrend.slice(1)}
                      </p>
                    </div>
                    <p className="compact-card-subtext">Forecast Performance</p>
                  </div>
                </div>

                {/* Detailed Metrics Table - UPDATED with BudgetVarianceReport table layout */}
                <div style={{ marginTop: '20px' }}>
                  <h4 style={{ marginBottom: '15px', color: '#374151' }}>Monthly Forecast vs Actual</h4>
                  <div style={{ 
                    overflow: 'auto',
                    border: '1px solid #e0e0e0',
                    borderRadius: '4px',
                    position: 'relative'
                  }}>
                    {/* Custom scrollbar styling from BudgetVarianceReport */}
                    <style>
                      {`
                        .table-scroll-container::-webkit-scrollbar {
                          width: 8px;
                          height: 8px;
                        }
                        .table-scroll-container::-webkit-scrollbar-track {
                          background: #f1f1f1;
                          border-radius: 4px;
                        }
                        .table-scroll-container::-webkit-scrollbar-thumb {
                          background: #c1c1c1;
                          border-radius: 4px;
                        }
                        .table-scroll-container::-webkit-scrollbar-thumb:hover {
                          background: #a8a8a8;
                        }
                      `}
                    </style>
                    
                    <div className="table-scroll-container" style={{
                      height: '100%',
                      overflow: 'auto'
                    }}>
                      <table style={{ 
                        width: '100%', 
                        borderCollapse: 'collapse',
                        tableLayout: 'fixed'
                      }}>
                        <thead>
                          <tr style={{ backgroundColor: '#f8f9fa', position: 'sticky', top: 0, zIndex: 10 }}>
                            <th style={{ 
                              width: '25%', 
                              padding: '0.75rem', 
                              textAlign: 'left', 
                              borderBottom: '2px solid #dee2e6',
                              height: '50px',
                              verticalAlign: 'middle',
                              backgroundColor: '#f8f9fa'
                            }}>Month</th>
                            <th style={{ 
                              width: '25%', 
                              padding: '0.75rem', 
                              textAlign: 'right', 
                              borderBottom: '2px solid #dee2e6',
                              height: '50px',
                              verticalAlign: 'middle',
                              backgroundColor: '#f8f9fa'
                            }}>Actual</th>
                            <th style={{ 
                              width: '25%', 
                              padding: '0.75rem', 
                              textAlign: 'right', 
                              borderBottom: '2px solid #dee2e6',
                              height: '50px',
                              verticalAlign: 'middle',
                              backgroundColor: '#f8f9fa'
                            }}>Forecast</th>
                            <th style={{ 
                              width: '12.5%', 
                              padding: '0.75rem', 
                              textAlign: 'right', 
                              borderBottom: '2px solid #dee2e6',
                              height: '50px',
                              verticalAlign: 'middle',
                              backgroundColor: '#f8f9fa'
                            }}>Variance</th>
                            <th style={{ 
                              width: '12.5%', 
                              padding: '0.75rem', 
                              textAlign: 'right', 
                              borderBottom: '2px solid #dee2e6',
                              height: '50px',
                              verticalAlign: 'middle',
                              backgroundColor: '#f8f9fa'
                            }}>Accuracy</th>
                          </tr>
                        </thead>
                        <tbody>
                          {moneyFlowData?.map((month, index) => {
                            const forecastPoint = usingExampleData 
                              ? exampleForecastData.find(f => f.month_name === month.month_name)
                              : forecastData.find(f => f.month_name === month.month_name);
                            const forecastValue = forecastPoint?.forecast || 0;
                            const variance = month.actual - forecastValue;
                            const accuracy = forecastPoint ? (100 - Math.abs((variance / month.actual) * 100)).toFixed(1) : 'N/A';
                            
                            return (
                              <tr 
                                key={month.month_name} 
                                className={index % 2 === 1 ? 'alternate-row' : ''} 
                                style={{ 
                                  backgroundColor: index % 2 === 1 ? '#F8F8F8' : '#FFFFFF', 
                                  color: '#0C0C0C',
                                  height: '50px',
                                  transition: 'background-color 0.2s ease'
                                }}
                                onMouseEnter={(e) => {
                                  e.currentTarget.style.backgroundColor = '#fcfcfc';
                                }}
                                onMouseLeave={(e) => {
                                  e.currentTarget.style.backgroundColor = index % 2 === 1 ? '#F8F8F8' : '#FFFFFF';
                                }}
                              >
                                <td style={{ 
                                  padding: '0.75rem', 
                                  borderBottom: '1px solid #dee2e6',
                                  verticalAlign: 'middle'
                                }}>{month.month_name}</td>
                                <td style={{ 
                                  padding: '0.75rem', 
                                  textAlign: 'right',
                                  borderBottom: '1px solid #dee2e6',
                                  verticalAlign: 'middle'
                                }}>₱{month.actual.toLocaleString()}</td>
                                <td style={{ 
                                  padding: '0.75rem', 
                                  textAlign: 'right',
                                  borderBottom: '1px solid #dee2e6',
                                  verticalAlign: 'middle'
                                }}>
                                  {forecastPoint ? `₱${forecastValue.toLocaleString()}` : 'N/A'}
                                </td>
                                <td style={{ 
                                  padding: '0.75rem', 
                                  textAlign: 'right',
                                  borderBottom: '1px solid #dee2e6',
                                  verticalAlign: 'middle',
                                  color: variance >= 0 ? '#28a745' : '#dc3545'
                                }}>
                                  {variance !== 0 ? `₱${Math.abs(variance).toLocaleString()} ${variance >= 0 ? 'Over' : 'Under'}` : 'Exact'}
                                </td>
                                <td style={{ 
                                  padding: '0.75rem', 
                                  textAlign: 'right',
                                  borderBottom: '1px solid #dee2e6',
                                  verticalAlign: 'middle',
                                  color: accuracy !== 'N/A' && accuracy >= 90 ? '#28a745' : 
                                        accuracy !== 'N/A' && accuracy >= 80 ? '#007bff' : 
                                        accuracy !== 'N/A' && accuracy >= 70 ? '#ffc107' : '#dc3545'
                                }}>
                                  {accuracy !== 'N/A' ? `${accuracy}%` : 'N/A'}
                                </td>
                              </tr>
                            );
                          })}
                        </tbody>
                      </table>
                    </div>
                  </div>
                </div>
              </div>
            )}

            {/* Budget per category with Pie Chart - Updated with single "View Details" button */}
            <div className="card">
              <div
                style={{
                  display: "flex",
                  justifyContent: "space-between",
                  alignItems: "center",
                  marginBottom: "16px",
                }}
              >
                <h3 className="card-title">Budget per category</h3>
                <button
                  className="view-button"
                  onClick={toggleBudgetDetails}
                  style={{
                    display: "flex",
                    alignItems: "center",
                    gap: "6px",
                    padding: "6px 12px",
                    backgroundColor: "#007bff",
                    color: "white",
                    border: "none",
                    borderRadius: "4px",
                    cursor: "pointer",
                    outline: "none",
                    fontSize: "14px",
                    fontWeight: "500",
                  }}
                >
                  <Eye size={16} style={{ color: "white" }} />
                  View Details
                </button>
              </div>

              {/* Updated Pie Chart layout */}
              <div
                style={{
                  display: "flex",
                  gap: "20px",
                  marginBottom: "20px",
                  height: "300px",
                }}
              >
                <div style={{ width: "50%", height: "100%", position: "relative" }}>
                  <Pie data={pieChartData} options={pieChartOptions} />
                </div>
                <div
                  style={{
                    width: "50%",
                    paddingLeft: "10px",
                    height: "100%",
                    overflowY: "auto",
                    display: "flex",
                    flexDirection: "column",
                    justifyContent: "center",
                  }}
                >
                  {pieChartData.labels.map((label, index) => {
                    const percentage = (
                      (pieChartData.datasets[0].data[index] / totalPieValue) *
                      100
                    ).toFixed(1);
                    return (
                      <div
                        key={label}
                        style={{
                          display: "flex",
                          alignItems: "center",
                          justifyContent: "space-between",
                          marginBottom: "12px",
                          fontSize: "14px",
                          padding: "6px 0",
                          gap: "8px",
                        }}
                      >
                        <div
                          style={{ display: "flex", alignItems: "center", flex: 1 }}
                        >
                          <div
                            style={{
                              width: "14px",
                              height: "14px",
                              backgroundColor:
                                pieChartData.datasets[0].backgroundColor[index],
                              borderRadius: "4px",
                              marginRight: "10px",
                              flexShrink: 0,
                            }}
                          ></div>
                          <span
                            style={{
                              whiteSpace: "nowrap",
                              overflow: "hidden",
                              textOverflow: "ellipsis",
                              marginRight: "8px",
                              fontWeight: "500",
                            }}
                          >
                            {label}
                          </span>
                        </div>
                        <div
                          style={{
                            display: "flex",
                            alignItems: "center",
                            gap: "8px",
                          }}
                        >
                          <span
                            style={{
                              fontWeight: "bold",
                              flexShrink: 0,
                              minWidth: "70px",
                              textAlign: "right",
                            }}
                          >
                            ₱{pieChartData.datasets[0].data[index].toLocaleString()}
                          </span>
                          <span
                            style={{
                              color: "#6c757d",
                              fontSize: "12px",
                              minWidth: "40px",
                            }}
                          >
                            {percentage}%
                          </span>
                        </div>
                      </div>
                    );
                  })}
                </div>
              </div>

              {/* Department list is now DYNAMIC and shown when clicking the eye icon */}
              {showBudgetDetails && departmentDetailsData && (
                <div className="dept-budget-list">
                  {departmentDetailsData.map((dept, index) => (
                    <div
                      key={dept.id || index}
                      className={`dept-budget-item ${
                        index < departmentDetailsData.length - 1 ? "with-border" : ""
                      }`}
                    >
                      <div className="dept-budget-header">
                        <h4 className="dept-budget-title">{dept.department_name || dept.name}</h4>
                        <p className="dept-budget-percentage">
                          {dept.percentage_used || 0}% of budget used
                        </p>
                      </div>
                      <div className="progress-container">
                        <div
                          className="progress-bar"
                          style={{
                            width: `${dept.percentage_used || 0}%`,
                            backgroundColor: "#007bff",
                          }}
                        ></div>
                      </div>
                      <div className="dept-budget-details">
                        <p>Budget: ₱{Number(dept.budget || 0).toLocaleString()}</p>
                        <p>Spent: ₱{Number(dept.spent || 0).toLocaleString()}</p>
                      </div>
                    </div>
                  ))}
                </div>
              )}
            </div>
          </>
        )}
      </div>
    </div>
  );
}

export default BudgetDashboard;<|MERGE_RESOLUTION|>--- conflicted
+++ resolved
@@ -183,14 +183,12 @@
         setLoading(true);
         const fiscalYearId = 2;
 
-<<<<<<< HEAD
         const [summaryRes, moneyFlowRes, pieChartRes, departmentDetailsRes] = await Promise.all([
           getBudgetSummary(),
           getMoneyFlowData(fiscalYearId),
           getTopCategoryAllocations(),
           getDepartmentBudgetData(),
         ]);
-=======
         // --- MODIFICATION START ---
         // Updated to fetch all necessary data points for the dashboard
         const [summaryRes, moneyFlowRes, pieChartRes, departmentDetailsRes] =
@@ -200,17 +198,13 @@
             getTopCategoryAllocations(), // Fetches data for the pie chart
             getDepartmentBudgetData(), // Fetches data for the "View Details" section
           ]);
->>>>>>> b21e68ef
 
         setSummaryData(summaryRes.data);
         setMoneyFlowData(moneyFlowRes.data);
         setPieChartApiData(pieChartRes.data);
         setDepartmentDetailsData(departmentDetailsRes.data);
-<<<<<<< HEAD
-
-=======
+
         // --- MODIFICATION END ---
->>>>>>> b21e68ef
       } catch (error) {
         console.error("Failed to fetch dashboard data:", error);
       } finally {
