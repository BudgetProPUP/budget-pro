from rest_framework.pagination import PageNumberPagination
from rest_framework.response import Response


class StandardResultsSetPagination(PageNumberPagination):
    """
    A standard pagination class for the budget proposal application.
    Provides page size control and includes metadata in the response.
    """
    page_size = 10  # Default number of items per page
    page_size_query_param = 'page_size'  # Allow client to override page size
    max_page_size = 100  # Maximum limit to prevent performance issues
    
    def get_paginated_response(self, data):
        return Response({
            'count': self.page.paginator.count,  # Total number of items
            'next': self.get_next_link(),  # URL to the next page
            'previous': self.get_previous_link(),  # URL to the previous page
            'results': data  # The actual data for this page
        })
        
class ProjectStatusPagination(PageNumberPagination):
    """
    A custom pagination class for project status list with a smaller page size.
    Designed for dashboard views where fewer items per page is preferable.
    """
    page_size = 5  # Smaller default for dashboard views
    page_size_query_param = 'page_size'
    max_page_size = 50  # Lower maximum for dashboard views
    
    def get_paginated_response(self, data):
        return Response({
            'count': self.page.paginator.count,
            'next': self.get_next_link(),
            'previous': self.get_previous_link(),
            'results': data
        })
        
        
class FiveResultsSetPagination(PageNumberPagination):
<<<<<<< HEAD
    """ Pagination with a page size of 5. """
    page_size = 5
    page_size_query_param = 'page_size'
    max_page_size = 20

class SixResultsSetPagination(PageNumberPagination):
    """ Pagination with a page size of 6. """
    page_size = 6
    page_size_query_param = 'page_size'
    max_page_size = 24
=======
    page_size = 5
    page_size_query_param = 'page_size'
    max_page_size = 20
    
    def get_paginated_response(self, data):
        return Response({
            'count': self.page.paginator.count,
            'next': self.get_next_link(),
            'previous': self.get_previous_link(),
            'page_size': self.page_size, 
            'results': data
        })

# class SixResultsSetPagination(PageNumberPagination):
#     """ Pagination with a page size of 6. """
#     page_size = 6
#     page_size_query_param = 'page_size'
#     max_page_size = 24
    
>>>>>>> bf5ec9d3
<|MERGE_RESOLUTION|>--- conflicted
+++ resolved
@@ -38,18 +38,6 @@
         
         
 class FiveResultsSetPagination(PageNumberPagination):
-<<<<<<< HEAD
-    """ Pagination with a page size of 5. """
-    page_size = 5
-    page_size_query_param = 'page_size'
-    max_page_size = 20
-
-class SixResultsSetPagination(PageNumberPagination):
-    """ Pagination with a page size of 6. """
-    page_size = 6
-    page_size_query_param = 'page_size'
-    max_page_size = 24
-=======
     page_size = 5
     page_size_query_param = 'page_size'
     max_page_size = 20
@@ -68,5 +56,4 @@
 #     page_size = 6
 #     page_size_query_param = 'page_size'
 #     max_page_size = 24
-    
->>>>>>> bf5ec9d3
+    