--- conflicted
+++ resolved
@@ -26,19 +26,16 @@
 
 User = get_user_model()
 
-<<<<<<< HEAD
+def healthcheck_view(request):
+    return JsonResponse({"status": "ok"})
+
+
 def ratelimit_handler(request, exception): # Not yet hooked up
     """Custom handler for rate limit exceeded"""
     return JsonResponse({
         'error': 'Rate limit exceeded. Please try again later.',
         'detail': 'Too many requests from your IP address.'
     }, status=429)
-=======
-def healthcheck_view(request):
-    return JsonResponse({"status": "ok"})
-
-
->>>>>>> 5fdf0b09
 
 @method_decorator(ratelimit(key='ip', rate='5/m', method='POST', block=True), name='post')
 class LoginView(APIView):
