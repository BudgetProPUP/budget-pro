/* BudgetDashboard.css - Combined Version */

/* Main Layout */
.dashboard-container {
  display: flex;
  flex-direction: column;
  height: 100vh;
  background-color: #f9fafb;
  font-family: -apple-system, BlinkMacSystemFont, "Segoe UI", Roboto, "Helvetica Neue", Arial, sans-serif;
  overflow: hidden;
  color: #1f2937;
}

/* Header Styles */
.dashboard-header {
  display: flex;
  justify-content: space-between;
  align-items: center;
  background-color: #ffffff;
  padding: 0.75rem 1.5rem;
  box-shadow: 0 2px 4px rgba(0, 0, 0, 0.05);
  position: sticky;
  top: 0;
  z-index: 100;
}

.header-left {
  display: flex;
  align-items: center;
  gap: 1.5rem;
}

.logo {
  font-size: 1.5rem;
  font-weight: 700;
  color: #2563eb;
  margin: 0;
  display: flex;
  align-items: center;
  gap: 0.5rem;
}

.logo-icon {
  width: 24px;
  height: 24px;
}

.main-nav {
  display: flex;
  align-items: center;
  gap: 0.5rem;
}

.nav-link {
  color: #4b5563;
  text-decoration: none;
  font-weight: 500;
  padding: 0.5rem 1rem;
  border-radius: 0.375rem;
  transition: all 0.2s ease;
  cursor: pointer;
  font-size: 0.95rem;
}

.nav-link:hover {
  background-color: #f3f4f6;
  color: #2563eb;
<<<<<<< HEAD
}

.nav-link.active {
  color: #2563eb;
  background-color: rgba(37, 99, 235, 0.1);
}

=======
}

.nav-link.active {
  color: #2563eb;
  background-color: rgba(37, 99, 235, 0.1);
}

>>>>>>> d34cf9f3
/* Header right section */
.header-right {
  display: flex;
  align-items: center;
  gap: 1.5rem;
}

.header-datetime {
  display: flex;
  flex-direction: column;
  align-items: flex-end;
  justify-content: center;
  margin-right: 1rem;
  color: #3b75e9;
  font-size: 0.9rem;
  line-height: 1.3;
}

.formatted-date {
  font-weight: 500;
  white-space: nowrap;
<<<<<<< HEAD
}

.formatted-time {
  font-size: 0.85rem;
  color: #3b75e9;
  white-space: nowrap;
}

/* User Profile */
.user-profile {
  position: relative;
}

.avatar-button {
  background: none;
  border: none;
  padding: 0;
  cursor: pointer;
  width: 2.5rem;
  height: 2.5rem;
  border-radius: 9999px;
  overflow: hidden;
  border: 2px solid #e5e7eb;
  transition: border-color 0.2s ease;
}

.avatar-button:hover {
  border-color: #2563eb;
}

=======
}

.formatted-time {
  font-size: 0.85rem;
  color: #3b75e9;
  white-space: nowrap;
}

/* User Profile */
.user-profile {
  position: relative;
}

.avatar-button {
  background: none;
  border: none;
  padding: 0;
  cursor: pointer;
  width: 2.5rem;
  height: 2.5rem;
  border-radius: 9999px;
  overflow: hidden;
  border: 2px solid #e5e7eb;
  transition: border-color 0.2s ease;
}

.avatar-button:hover {
  border-color: #2563eb;
}

>>>>>>> d34cf9f3
.avatar-button img {
  width: 100%;
  height: 100%;
  object-fit: cover;
}

.profile-dropdown {
  right: 0;
  left: auto;
  min-width: 200px;
}

/* Dropdown Styles */
.dropdown {
  position: relative;
}

.dropdown-toggle {
  display: flex;
  align-items: center;
  gap: 0.25rem;
  color: #4b5563;
  background: none;
  border: none;
  font-weight: 500;
  padding: 0.5rem 0.75rem;
  border-radius: 0.25rem;
  cursor: pointer;
  transition: all 0.2s ease;
  font-size: inherit;
}

.dropdown-toggle:hover {
  background-color: #f3f4f6;
}

.dropdown-menu {
  position: absolute;
  top: 100%;
  left: 0;
  background-color: #ffffff;
  min-width: 12rem;
  border-radius: 0.375rem;
  box-shadow: 0 10px 15px -3px rgba(0, 0, 0, 0.1), 0 4px 6px -2px rgba(0, 0, 0, 0.05);
  margin-top: 0.5rem;
  z-index: 10;
  overflow: hidden;
}

.dropdown-header {
  padding: 0.5rem 1rem;
  font-size: 0.75rem;
  font-weight: 600;
  text-transform: uppercase;
  color: #6b7280;
  background-color: #f9fafb;
}

.dropdown-item {
  display: flex;
  align-items: center;
  gap: 0.375rem;
  padding: 0.625rem 1rem;
  color: #4b5563;
  cursor: pointer;
  transition: all 0.15s ease;
}

.dropdown-item:hover {
  background-color: #f3f4f6;
}

/* Main Content */
.dashboard-content {
  padding: 1.5rem;
  flex: 1;
  overflow-y: auto;
  overflow-x: hidden;
}

.content-header {
  display: flex;
  justify-content: space-between;
  align-items: center;
  margin-bottom: 1.5rem;
}

.page-title {
  font-size: 1.5rem;
  font-weight: 600;
  color: #111827;
  margin: 0;
}

.action-buttons {
  display: flex;
  gap: 0.75rem;
}

.btn {
  padding: 0.5rem 1rem;
  border-radius: 0.375rem;
  font-weight: 500;
  font-size: 0.875rem;
  cursor: pointer;
  transition: all 0.2s ease;
  display: inline-flex;
  align-items: center;
  gap: 0.5rem;
  border: 1px solid transparent;
}

.btn-primary {
  background-color: #2563eb;
  color: white;
}

.btn-primary:hover {
  background-color: #1d4ed8;
}

.btn-secondary {
  background-color: white;
  color: #2563eb;
  border-color: #d1d5db;
<<<<<<< HEAD
}

.btn-secondary:hover {
  background-color: #f9fafb;
}

=======
}

.btn-secondary:hover {
  background-color: #f9fafb;
}

>>>>>>> d34cf9f3
/* Stats Grid */
.stats-grid {
  display: grid;
  grid-template-columns: repeat(4, 1fr);
  gap: 1.5rem;
  margin-bottom: 1.5rem;
}

.stats-grid .card:first-child {
  grid-column: span 1;
}

@media (max-width: 1280px) {
  .stats-grid {
    grid-template-columns: repeat(2, 1fr);
  }
  
  .stats-grid .card:first-child {
    grid-column: span 2;
  }
}

@media (max-width: 640px) {
  .stats-grid {
    grid-template-columns: 1fr;
  }
  
  .stats-grid .card:first-child {
    grid-column: span 1;
  }
}

/* Card Styles */
.card {
  background-color: #ffffff;
  border-radius: 0.75rem;
  box-shadow: 0 1px 3px rgba(0, 0, 0, 0.1);
  padding: 1.25rem;
  margin-bottom: 1.5rem;
  display: flex;
  flex-direction: column;
  transition: transform 0.2s ease, box-shadow 0.2s ease;
}

.card:hover {
  transform: translateY(-2px);
  box-shadow: 0 4px 6px rgba(0, 0, 0, 0.1);
}

.budget-card {
  height: 100%;
}

.card-header {
  display: flex;
  justify-content: space-between;
  align-items: center;
  margin-bottom: 0.75rem;
}

.card-title {
  font-size: 0.95rem;
  font-weight: 600;
  color: #374151;
  margin: 0;
}

.card-actions {
  display: flex;
  gap: 0.5rem;
}

.card-icon {
  width: 1.25rem;
  height: 1.25rem;
  color: #9ca3af;
  cursor: pointer;
  transition: color 0.2s ease;
}

.card-icon:hover {
  color: #2563eb;
}

.stat-value {
  font-size: 1.875rem;
  font-weight: 700;
  color: #111827;
  margin: 0.5rem 0;
}

.stat-label {
  font-size: 0.875rem;
  color: #6b7280;
  margin-bottom: 0.75rem;
}

.percentage {
  font-size: 0.875rem;
  font-weight: 500;
  color: #3b82f6;
  margin-top: 0.25rem;
  display: flex;
  align-items: center;
  gap: 0.25rem;
}

/* Progress Bar */
.progress-container {
  width: 100%;
  height: 0.5rem;
  background-color: #e5e7eb;
  border-radius: 9999px;
  overflow: hidden;
  margin: 0.75rem 0;
}

.progress-bar {
  height: 100%;
  border-radius: 9999px;
  background-color: #2563eb;
  transition: width 0.4s ease;
}

.progress-bar.blue {
  background-color: #2563eb;
<<<<<<< HEAD
}

/* Budget Allocation Card */
.budget-allocation-card {
  height: 100%;
  display: flex;
  flex-direction: column;
  padding: 1rem;
}

.budget-allocation-title {
  font-size: 1rem;
  font-weight: 600;
  margin-bottom: 0.75rem;
}

.allocation-chart-container {
  display: flex;
  flex-direction: column;
  align-items: center;
  justify-content: space-between;
  flex: 1;
  gap: 1rem;
}

.budget-allocation-content {
  display: flex;
  flex-direction: column;
  align-items: center;
  justify-content: center;
  flex: 1;
}

@media (min-width: 768px) {
  .allocation-chart-container {
    flex-direction: row;
  }

  .dept-list {
    width: 60%;
  }
}

.pie-chart-container {
  position: relative;
  width: 180px;
  height: 180px;
  margin: 0 auto;
}

.pie-chart-svg {
  width: 100%;
  height: 100%;
  transform: rotate(-90deg);
}

.pie-chart-center {
  position: absolute;
  top: 50%;
  left: 50%;
  transform: translate(-50%, -50%);
  text-align: center;
}

.pie-center-value {
  font-size: 1.5rem;
  font-weight: 700;
  color: #111827;
}

.pie-center-label {
  font-size: 0.75rem;
  color: #6b7280;
}

.dept-list {
  display: flex;
  flex-direction: column;
  gap: 0.75rem;
  width: 100%;
  margin-top: 0.5rem;
}

.dept-item {
  display: flex;
  align-items: center;
  justify-content: space-between;
  padding: 0.5rem 0;
  gap: 0.25rem;
  font-size: 0.875rem;
}

.dept-info {
  display: flex;
  align-items: center;
  gap: 0.75rem;
}

.color-indicator {
  width: 0.75rem;
  height: 0.75rem;
  border-radius: 9999px;
}

.color-indicator.marketing {
  background-color: #3b82f6;
}

.color-indicator.development {
  background-color: #60a5fa;
}

.color-indicator.operations {
  background-color: #93c5fd;
}

.dept-name {
  font-weight: 500;
  min-width: 5rem;
  white-space: nowrap;
}

.dept-budget {
  font-weight: 600;
  color: #111827;
}

/* Monthly Budget Chart */
.chart-container {
  height: 300px;
  margin-top: 1rem;
  position: relative;
}

.chart-container-large {
  height: 300px;
  margin-top: 1rem;
}

.chart-legend {
  display: flex;
  justify-content: center;
  gap: 1.5rem;
  margin-top: 1rem;
}

.legend-item {
  display: flex;
  align-items: center;
  gap: 0.5rem;
  font-size: 0.75rem;
}

.legend-color {
  width: 0.75rem;
  height: 0.75rem;
  border-radius: 2px;
}

.legend-color.budget {
  background-color: #2563eb;
}

=======
}

/* Budget Allocation Card */
.budget-allocation-card {
  height: 100%;
  display: flex;
  flex-direction: column;
  padding: 1rem;
}

.budget-allocation-title {
  font-size: 1rem;
  font-weight: 600;
  margin-bottom: 0.75rem;
}

.allocation-chart-container {
  display: flex;
  flex-direction: column;
  align-items: center;
  justify-content: space-between;
  flex: 1;
  gap: 1rem;
}

.budget-allocation-content {
  display: flex;
  flex-direction: column;
  align-items: center;
  justify-content: center;
  flex: 1;
}

@media (min-width: 768px) {
  .allocation-chart-container {
    flex-direction: row;
  }

  .dept-list {
    width: 60%;
  }
}

.pie-chart-container {
  position: relative;
  width: 180px;
  height: 180px;
  margin: 0 auto;
}

.pie-chart-svg {
  width: 100%;
  height: 100%;
  transform: rotate(-90deg);
}

.pie-chart-center {
  position: absolute;
  top: 50%;
  left: 50%;
  transform: translate(-50%, -50%);
  text-align: center;
}

.pie-center-value {
  font-size: 1.5rem;
  font-weight: 700;
  color: #111827;
}

.pie-center-label {
  font-size: 0.75rem;
  color: #6b7280;
}

.dept-list {
  display: flex;
  flex-direction: column;
  gap: 0.75rem;
  width: 100%;
  margin-top: 0.5rem;
}

.dept-item {
  display: flex;
  align-items: center;
  justify-content: space-between;
  padding: 0.5rem 0;
  gap: 0.25rem;
  font-size: 0.875rem;
}

.dept-info {
  display: flex;
  align-items: center;
  gap: 0.75rem;
}

.color-indicator {
  width: 0.75rem;
  height: 0.75rem;
  border-radius: 9999px;
}

.color-indicator.marketing {
  background-color: #3b82f6;
}

.color-indicator.development {
  background-color: #60a5fa;
}

.color-indicator.operations {
  background-color: #93c5fd;
}

.dept-name {
  font-weight: 500;
  min-width: 5rem;
  white-space: nowrap;
}

.dept-budget {
  font-weight: 600;
  color: #111827;
}

/* Monthly Budget Chart */
.chart-container {
  height: 300px;
  margin-top: 1rem;
  position: relative;
}

.chart-container-large {
  height: 300px;
  margin-top: 1rem;
}

.chart-legend {
  display: flex;
  justify-content: center;
  gap: 1.5rem;
  margin-top: 1rem;
}

.legend-item {
  display: flex;
  align-items: center;
  gap: 0.5rem;
  font-size: 0.75rem;
}

.legend-color {
  width: 0.75rem;
  height: 0.75rem;
  border-radius: 2px;
}

.legend-color.budget {
  background-color: #2563eb;
}

>>>>>>> d34cf9f3
.legend-color.actual {
  background-color: #93c5fd;
}

/* Badge Styles */
.badge {
  display: inline-block;
  padding: 0.25rem 0.5rem;
  border-radius: 9999px;
  font-size: 0.75rem;
  font-weight: 500;
}

.badge-success {
  background-color: #dbeafe;
  color: #2563eb;
}

/* Table Styles */
.table-container {
  overflow-x: auto;
  margin-bottom: 1rem;
}

.data-table {
  width: 100%;
  border-collapse: collapse;
}

.data-table th {
  background-color: #f9fafb;
  text-align: left;
  padding: 0.75rem 1rem;
  font-size: 0.75rem;
  font-weight: 600;
  color: #6b7280;
  text-transform: uppercase;
}

.data-table td {
  padding: 0.75rem 1rem;
  border-top: 1px solid #e5e7eb;
}

.project-name {
  font-weight: 500;
  color: #111827;
<<<<<<< HEAD
}

.progress-with-label {
  display: flex;
  align-items: center;
  gap: 0.5rem;
}

.progress-label {
  font-size: 0.875rem;
  font-weight: 500;
}

/* Pagination */
.pagination {
  display: flex;
  justify-content: flex-end;
  gap: 0.5rem;
}

.page-button {
  display: flex;
  align-items: center;
  justify-content: center;
  width: 2rem;
  height: 2rem;
  background-color: #ffffff;
  border: 1px solid #e5e7eb;
  border-radius: 0.375rem;
  color: #4b5563;
  cursor: pointer;
  transition: all 0.15s ease;
}

.page-button:hover {
  background-color: #f3f4f6;
}

/* Department Budget vs Actual */
.dept-budget-list {
  display: flex;
  flex-direction: column;
}

.dept-budget-item {
  padding: 1rem 0;
}

.dept-budget-item.with-border {
  border-bottom: 1px solid #e5e7eb;
}

.dept-budget-header {
=======
}

.progress-with-label {
  display: flex;
  align-items: center;
  gap: 0.5rem;
}

.progress-label {
  font-size: 0.875rem;
  font-weight: 500;
}

/* Pagination */
.pagination {
  display: flex;
  justify-content: flex-end;
  gap: 0.5rem;
}

.page-button {
>>>>>>> d34cf9f3
  display: flex;
  justify-content: space-between;
  align-items: center;
<<<<<<< HEAD
  margin-bottom: 0.5rem;
}

.dept-budget-title {
  font-size: 1rem;
  font-weight: 500;
  color: #111827;
  margin: 0;
}

.dept-budget-percentage {
  font-size: 0.875rem;
  color: #6b7280;
  margin: 0;
}

.dept-budget-details {
  display: flex;
  justify-content: space-between;
  margin-top: 0.5rem;
  font-size: 0.875rem;
}

.dept-budget-details p {
  margin: 0;
  color: #6b7280;
}

/* Date Display */
.date-display {
  margin-bottom: 1.5rem;
  display: flex;
  justify-content: flex-end;
}

/* Responsive adjustments */
@media (max-width: 1024px) {
  .dashboard-content {
    padding: 1rem;
  }
  
  .stats-grid {
    gap: 1rem;
  }
}

@media (max-width: 768px) {
  .header-left {
    gap: 1rem;
  }
  
  .main-nav {
    display: none; /* Hide nav on small screens */
  }
  
  .logo {
    font-size: 1.25rem;
  }
}

/* Animations */
@keyframes fadeIn {
  from { opacity: 0; transform: translateY(10px); }
  to { opacity: 1; transform: translateY(0); }
}

.card {
  animation: fadeIn 0.3s ease forwards;
}

/* Delay animations for grid items */
.stats-grid .card:nth-child(1) { animation-delay: 0.1s; }
.stats-grid .card:nth-child(2) { animation-delay: 0.2s; }
.stats-grid .card:nth-child(3) { animation-delay: 0.3s; }
.stats-grid .card:nth-child(4) { animation-delay: 0.4s; }

/* Tooltip styles */
.tooltip {
  position: absolute;
  background-color: #1f2937;
  color: white;
  padding: 0.5rem 0.75rem;
  border-radius: 0.375rem;
  font-size: 0.75rem;
  pointer-events: none;
  z-index: 100;
  opacity: 0;
  transition: opacity 0.2s ease;
}

.tooltip:after {
  content: "";
  position: absolute;
  bottom: -5px;
  left: 50%;
  transform: translateX(-50%);
  border-width: 5px 5px 0;
  border-style: solid;
  border-color: #1f2937 transparent transparent;
}

/* Loading state */
.loading-spinner {
  border: 3px solid rgba(59, 130, 246, 0.1);
  border-radius: 50%;
  border-top: 3px solid #2563eb;
  width: 24px;
  height: 24px;
  animation: spin 1s linear infinite;
  margin: 2rem auto;
}

@keyframes spin {
  0% { transform: rotate(0deg); }
  100% { transform: rotate(360deg); }
}

/* Empty state */
.empty-state {
  text-align: center;
  padding: 2rem;
  color: #6b7280;
}

.empty-icon {
  width: 64px;
  height: 64px;
  margin-bottom: 1rem;
  opacity: 0.5;
}

.icon {
  color: #3b82f6;
}
/* Loading state */
.loading-container {
  display: flex;
  flex-direction: column;
  align-items: center;
  justify-content: center;
  height: 100vh;
  background-color: #f9fafb;
}

.loading-spinner {
  border: 4px solid rgba(59, 130, 246, 0.1);
  border-radius: 50%;
  border-top: 4px solid #2563eb;
  width: 40px;
  height: 40px;
  animation: spin 1s linear infinite;
  margin-bottom: 1rem;
}

/* Mobile menu */
.mobile-menu-button {
  display: none;
  background: none;
  border: none;
  cursor: pointer;
  padding: 0.5rem;
}

.menu-icon {
  display: block;
  width: 22px;
  height: 2px;
  background-color: #4b5563;
  margin: 4px 0;
  transition: all 0.3s ease;
}

/* Chart expand button */
.expand-button {
  background: none;
  border: none;
  cursor: pointer;
  color: #4b5563;
  padding: 0.25rem;
  border-radius: 4px;
}

.expand-button:hover {
  background-color: #f3f4f6;
}

.chart-header {
  display: flex;
  justify-content: space-between;
  align-items: center;
}

/* Custom tooltip */
.custom-tooltip {
  background-color: white;
  border: 1px solid #e5e7eb;
  border-radius: 4px;
  padding: 0.75rem;
  box-shadow: 0 2px 4px rgba(0, 0, 0, 0.1);
}

.custom-tooltip .label {
  font-weight: 600;
  margin-bottom: 0.5rem;
}

.custom-tooltip .data-item {
  margin: 0.25rem 0;
}

/* Time filter */
.time-filter {
  display: flex;
  gap: 0.5rem;
  margin-bottom: 1.5rem;
}

.filter-button {
  padding: 0.5rem 1rem;
  border-radius: 4px;
  background-color: white;
  border: 1px solid #e5e7eb;
  cursor: pointer;
  transition: all 0.2s ease;
}

.filter-button:hover {
  background-color: #f3f4f6;
}

.filter-button.active {
  background-color: #2563eb;
  color: white;
  border-color: #2563eb;
}

/* Export button */
.export-button {
  padding: 0.5rem 1rem;
  border-radius: 4px;
  background-color: white;
  border: 1px solid #e5e7eb;
  cursor: pointer;
  transition: all 0.2s ease;
  margin-left: 1rem;
}

.export-button:hover {
  background-color: #f3f4f6;
}

/* Mobile responsiveness */
@media (max-width: 768px) {
  .mobile-menu-button {
    display: block;
  }
  
  .main-nav {
    position: fixed;
    top: 60px;
    left: 0;
    width: 100%;
    background-color: white;
    flex-direction: column;
    padding: 1rem;
    box-shadow: 0 4px 6px rgba(0, 0, 0, 0.1);
    transform: translateY(-150%);
    transition: transform 0.3s ease;
    z-index: 90;
  }
  
  .main-nav.mobile-open {
    transform: translateY(0);
  }
  
  .nav-link {
    width: 100%;
    text-align: left;
    padding: 0.75rem 1rem;
  }
  
  .dropdown {
    width: 100%;
  }
  
  .dropdown-toggle {
    width: 100%;
    justify-content: space-between;
  }
  
  .stats-grid {
    grid-template-columns: 1fr;
  }
  
  .date-display {
    flex-direction: column;
    align-items: flex-start;
    gap: 0.5rem;
  }
  
  .export-button {
    margin-left: 0;
    margin-top: 0.5rem;
  }
=======
  justify-content: center;
  width: 2rem;
  height: 2rem;
  background-color: #ffffff;
  border: 1px solid #e5e7eb;
  border-radius: 0.375rem;
  color: #4b5563;
  cursor: pointer;
  transition: all 0.15s ease;
}

.page-button:hover {
  background-color: #f3f4f6;
}

/* Department Budget vs Actual */
.dept-budget-list {
  display: flex;
  flex-direction: column;
}

.dept-budget-item {
  padding: 1rem 0;
}

.dept-budget-item.with-border {
  border-bottom: 1px solid #e5e7eb;
}

.dept-budget-header {
  display: flex;
  justify-content: space-between;
  align-items: center;
  margin-bottom: 0.5rem;
}

.dept-budget-title {
  font-size: 1rem;
  font-weight: 500;
  color: #111827;
  margin: 0;
}

.dept-budget-percentage {
  font-size: 0.875rem;
  color: #6b7280;
  margin: 0;
}

.dept-budget-details {
  display: flex;
  justify-content: space-between;
  margin-top: 0.5rem;
  font-size: 0.875rem;
}

.dept-budget-details p {
  margin: 0;
  color: #6b7280;
}

/* Date Display */
.date-display {
  margin-bottom: 1.5rem;
  display: flex;
  justify-content: flex-end;
}

/* Responsive adjustments */
@media (max-width: 1024px) {
  .dashboard-content {
    padding: 1rem;
  }
  
  .stats-grid {
    gap: 1rem;
  }
}

@media (max-width: 768px) {
  .header-left {
    gap: 1rem;
  }
  
  .main-nav {
    display: none; /* Hide nav on small screens */
  }
  
  .logo {
    font-size: 1.25rem;
  }
}

/* Animations */
@keyframes fadeIn {
  from { opacity: 0; transform: translateY(10px); }
  to { opacity: 1; transform: translateY(0); }
}

.card {
  animation: fadeIn 0.3s ease forwards;
}

/* Delay animations for grid items */
.stats-grid .card:nth-child(1) { animation-delay: 0.1s; }
.stats-grid .card:nth-child(2) { animation-delay: 0.2s; }
.stats-grid .card:nth-child(3) { animation-delay: 0.3s; }
.stats-grid .card:nth-child(4) { animation-delay: 0.4s; }

/* Tooltip styles */
.tooltip {
  position: absolute;
  background-color: #1f2937;
  color: white;
  padding: 0.5rem 0.75rem;
  border-radius: 0.375rem;
  font-size: 0.75rem;
  pointer-events: none;
  z-index: 100;
  opacity: 0;
  transition: opacity 0.2s ease;
}

.tooltip:after {
  content: "";
  position: absolute;
  bottom: -5px;
  left: 50%;
  transform: translateX(-50%);
  border-width: 5px 5px 0;
  border-style: solid;
  border-color: #1f2937 transparent transparent;
}

/* Loading state */
.loading-spinner {
  border: 3px solid rgba(59, 130, 246, 0.1);
  border-radius: 50%;
  border-top: 3px solid #2563eb;
  width: 24px;
  height: 24px;
  animation: spin 1s linear infinite;
  margin: 2rem auto;
}

@keyframes spin {
  0% { transform: rotate(0deg); }
  100% { transform: rotate(360deg); }
}

/* Empty state */
.empty-state {
  text-align: center;
  padding: 2rem;
  color: #6b7280;
}

.empty-icon {
  width: 64px;
  height: 64px;
  margin-bottom: 1rem;
  opacity: 0.5;
}

.icon {
  color: #3b82f6;
>>>>>>> d34cf9f3
}<|MERGE_RESOLUTION|>--- conflicted
+++ resolved
@@ -65,7 +65,6 @@
 .nav-link:hover {
   background-color: #f3f4f6;
   color: #2563eb;
-<<<<<<< HEAD
 }
 
 .nav-link.active {
@@ -73,15 +72,6 @@
   background-color: rgba(37, 99, 235, 0.1);
 }
 
-=======
-}
-
-.nav-link.active {
-  color: #2563eb;
-  background-color: rgba(37, 99, 235, 0.1);
-}
-
->>>>>>> d34cf9f3
 /* Header right section */
 .header-right {
   display: flex;
@@ -103,7 +93,6 @@
 .formatted-date {
   font-weight: 500;
   white-space: nowrap;
-<<<<<<< HEAD
 }
 
 .formatted-time {
@@ -134,38 +123,6 @@
   border-color: #2563eb;
 }
 
-=======
-}
-
-.formatted-time {
-  font-size: 0.85rem;
-  color: #3b75e9;
-  white-space: nowrap;
-}
-
-/* User Profile */
-.user-profile {
-  position: relative;
-}
-
-.avatar-button {
-  background: none;
-  border: none;
-  padding: 0;
-  cursor: pointer;
-  width: 2.5rem;
-  height: 2.5rem;
-  border-radius: 9999px;
-  overflow: hidden;
-  border: 2px solid #e5e7eb;
-  transition: border-color 0.2s ease;
-}
-
-.avatar-button:hover {
-  border-color: #2563eb;
-}
-
->>>>>>> d34cf9f3
 .avatar-button img {
   width: 100%;
   height: 100%;
@@ -291,21 +248,12 @@
   background-color: white;
   color: #2563eb;
   border-color: #d1d5db;
-<<<<<<< HEAD
 }
 
 .btn-secondary:hover {
   background-color: #f9fafb;
 }
 
-=======
-}
-
-.btn-secondary:hover {
-  background-color: #f9fafb;
-}
-
->>>>>>> d34cf9f3
 /* Stats Grid */
 .stats-grid {
   display: grid;
@@ -432,7 +380,6 @@
 
 .progress-bar.blue {
   background-color: #2563eb;
-<<<<<<< HEAD
 }
 
 /* Budget Allocation Card */
@@ -596,171 +543,6 @@
   background-color: #2563eb;
 }
 
-=======
-}
-
-/* Budget Allocation Card */
-.budget-allocation-card {
-  height: 100%;
-  display: flex;
-  flex-direction: column;
-  padding: 1rem;
-}
-
-.budget-allocation-title {
-  font-size: 1rem;
-  font-weight: 600;
-  margin-bottom: 0.75rem;
-}
-
-.allocation-chart-container {
-  display: flex;
-  flex-direction: column;
-  align-items: center;
-  justify-content: space-between;
-  flex: 1;
-  gap: 1rem;
-}
-
-.budget-allocation-content {
-  display: flex;
-  flex-direction: column;
-  align-items: center;
-  justify-content: center;
-  flex: 1;
-}
-
-@media (min-width: 768px) {
-  .allocation-chart-container {
-    flex-direction: row;
-  }
-
-  .dept-list {
-    width: 60%;
-  }
-}
-
-.pie-chart-container {
-  position: relative;
-  width: 180px;
-  height: 180px;
-  margin: 0 auto;
-}
-
-.pie-chart-svg {
-  width: 100%;
-  height: 100%;
-  transform: rotate(-90deg);
-}
-
-.pie-chart-center {
-  position: absolute;
-  top: 50%;
-  left: 50%;
-  transform: translate(-50%, -50%);
-  text-align: center;
-}
-
-.pie-center-value {
-  font-size: 1.5rem;
-  font-weight: 700;
-  color: #111827;
-}
-
-.pie-center-label {
-  font-size: 0.75rem;
-  color: #6b7280;
-}
-
-.dept-list {
-  display: flex;
-  flex-direction: column;
-  gap: 0.75rem;
-  width: 100%;
-  margin-top: 0.5rem;
-}
-
-.dept-item {
-  display: flex;
-  align-items: center;
-  justify-content: space-between;
-  padding: 0.5rem 0;
-  gap: 0.25rem;
-  font-size: 0.875rem;
-}
-
-.dept-info {
-  display: flex;
-  align-items: center;
-  gap: 0.75rem;
-}
-
-.color-indicator {
-  width: 0.75rem;
-  height: 0.75rem;
-  border-radius: 9999px;
-}
-
-.color-indicator.marketing {
-  background-color: #3b82f6;
-}
-
-.color-indicator.development {
-  background-color: #60a5fa;
-}
-
-.color-indicator.operations {
-  background-color: #93c5fd;
-}
-
-.dept-name {
-  font-weight: 500;
-  min-width: 5rem;
-  white-space: nowrap;
-}
-
-.dept-budget {
-  font-weight: 600;
-  color: #111827;
-}
-
-/* Monthly Budget Chart */
-.chart-container {
-  height: 300px;
-  margin-top: 1rem;
-  position: relative;
-}
-
-.chart-container-large {
-  height: 300px;
-  margin-top: 1rem;
-}
-
-.chart-legend {
-  display: flex;
-  justify-content: center;
-  gap: 1.5rem;
-  margin-top: 1rem;
-}
-
-.legend-item {
-  display: flex;
-  align-items: center;
-  gap: 0.5rem;
-  font-size: 0.75rem;
-}
-
-.legend-color {
-  width: 0.75rem;
-  height: 0.75rem;
-  border-radius: 2px;
-}
-
-.legend-color.budget {
-  background-color: #2563eb;
-}
-
->>>>>>> d34cf9f3
 .legend-color.actual {
   background-color: #93c5fd;
 }
@@ -808,7 +590,6 @@
 .project-name {
   font-weight: 500;
   color: #111827;
-<<<<<<< HEAD
 }
 
 .progress-with-label {
@@ -862,33 +643,22 @@
 }
 
 .dept-budget-header {
-=======
-}
-
-.progress-with-label {
-  display: flex;
-  align-items: center;
-  gap: 0.5rem;
-}
-
-.progress-label {
-  font-size: 0.875rem;
-  font-weight: 500;
-}
-
-/* Pagination */
-.pagination {
-  display: flex;
-  justify-content: flex-end;
-  gap: 0.5rem;
-}
-
-.page-button {
->>>>>>> d34cf9f3
   display: flex;
   justify-content: space-between;
   align-items: center;
-<<<<<<< HEAD
+}
+
+/* Custom tooltip */
+.custom-tooltip {
+  background-color: white;
+  border: 1px solid #e5e7eb;
+  border-radius: 4px;
+  padding: 0.75rem;
+  box-shadow: 0 2px 4px rgba(0, 0, 0, 0.1);
+}
+
+.custom-tooltip .label {
+  font-weight: 600;
   margin-bottom: 0.5rem;
 }
 
@@ -1022,343 +792,4 @@
 
 .icon {
   color: #3b82f6;
-}
-/* Loading state */
-.loading-container {
-  display: flex;
-  flex-direction: column;
-  align-items: center;
-  justify-content: center;
-  height: 100vh;
-  background-color: #f9fafb;
-}
-
-.loading-spinner {
-  border: 4px solid rgba(59, 130, 246, 0.1);
-  border-radius: 50%;
-  border-top: 4px solid #2563eb;
-  width: 40px;
-  height: 40px;
-  animation: spin 1s linear infinite;
-  margin-bottom: 1rem;
-}
-
-/* Mobile menu */
-.mobile-menu-button {
-  display: none;
-  background: none;
-  border: none;
-  cursor: pointer;
-  padding: 0.5rem;
-}
-
-.menu-icon {
-  display: block;
-  width: 22px;
-  height: 2px;
-  background-color: #4b5563;
-  margin: 4px 0;
-  transition: all 0.3s ease;
-}
-
-/* Chart expand button */
-.expand-button {
-  background: none;
-  border: none;
-  cursor: pointer;
-  color: #4b5563;
-  padding: 0.25rem;
-  border-radius: 4px;
-}
-
-.expand-button:hover {
-  background-color: #f3f4f6;
-}
-
-.chart-header {
-  display: flex;
-  justify-content: space-between;
-  align-items: center;
-}
-
-/* Custom tooltip */
-.custom-tooltip {
-  background-color: white;
-  border: 1px solid #e5e7eb;
-  border-radius: 4px;
-  padding: 0.75rem;
-  box-shadow: 0 2px 4px rgba(0, 0, 0, 0.1);
-}
-
-.custom-tooltip .label {
-  font-weight: 600;
-  margin-bottom: 0.5rem;
-}
-
-.custom-tooltip .data-item {
-  margin: 0.25rem 0;
-}
-
-/* Time filter */
-.time-filter {
-  display: flex;
-  gap: 0.5rem;
-  margin-bottom: 1.5rem;
-}
-
-.filter-button {
-  padding: 0.5rem 1rem;
-  border-radius: 4px;
-  background-color: white;
-  border: 1px solid #e5e7eb;
-  cursor: pointer;
-  transition: all 0.2s ease;
-}
-
-.filter-button:hover {
-  background-color: #f3f4f6;
-}
-
-.filter-button.active {
-  background-color: #2563eb;
-  color: white;
-  border-color: #2563eb;
-}
-
-/* Export button */
-.export-button {
-  padding: 0.5rem 1rem;
-  border-radius: 4px;
-  background-color: white;
-  border: 1px solid #e5e7eb;
-  cursor: pointer;
-  transition: all 0.2s ease;
-  margin-left: 1rem;
-}
-
-.export-button:hover {
-  background-color: #f3f4f6;
-}
-
-/* Mobile responsiveness */
-@media (max-width: 768px) {
-  .mobile-menu-button {
-    display: block;
-  }
-  
-  .main-nav {
-    position: fixed;
-    top: 60px;
-    left: 0;
-    width: 100%;
-    background-color: white;
-    flex-direction: column;
-    padding: 1rem;
-    box-shadow: 0 4px 6px rgba(0, 0, 0, 0.1);
-    transform: translateY(-150%);
-    transition: transform 0.3s ease;
-    z-index: 90;
-  }
-  
-  .main-nav.mobile-open {
-    transform: translateY(0);
-  }
-  
-  .nav-link {
-    width: 100%;
-    text-align: left;
-    padding: 0.75rem 1rem;
-  }
-  
-  .dropdown {
-    width: 100%;
-  }
-  
-  .dropdown-toggle {
-    width: 100%;
-    justify-content: space-between;
-  }
-  
-  .stats-grid {
-    grid-template-columns: 1fr;
-  }
-  
-  .date-display {
-    flex-direction: column;
-    align-items: flex-start;
-    gap: 0.5rem;
-  }
-  
-  .export-button {
-    margin-left: 0;
-    margin-top: 0.5rem;
-  }
-=======
-  justify-content: center;
-  width: 2rem;
-  height: 2rem;
-  background-color: #ffffff;
-  border: 1px solid #e5e7eb;
-  border-radius: 0.375rem;
-  color: #4b5563;
-  cursor: pointer;
-  transition: all 0.15s ease;
-}
-
-.page-button:hover {
-  background-color: #f3f4f6;
-}
-
-/* Department Budget vs Actual */
-.dept-budget-list {
-  display: flex;
-  flex-direction: column;
-}
-
-.dept-budget-item {
-  padding: 1rem 0;
-}
-
-.dept-budget-item.with-border {
-  border-bottom: 1px solid #e5e7eb;
-}
-
-.dept-budget-header {
-  display: flex;
-  justify-content: space-between;
-  align-items: center;
-  margin-bottom: 0.5rem;
-}
-
-.dept-budget-title {
-  font-size: 1rem;
-  font-weight: 500;
-  color: #111827;
-  margin: 0;
-}
-
-.dept-budget-percentage {
-  font-size: 0.875rem;
-  color: #6b7280;
-  margin: 0;
-}
-
-.dept-budget-details {
-  display: flex;
-  justify-content: space-between;
-  margin-top: 0.5rem;
-  font-size: 0.875rem;
-}
-
-.dept-budget-details p {
-  margin: 0;
-  color: #6b7280;
-}
-
-/* Date Display */
-.date-display {
-  margin-bottom: 1.5rem;
-  display: flex;
-  justify-content: flex-end;
-}
-
-/* Responsive adjustments */
-@media (max-width: 1024px) {
-  .dashboard-content {
-    padding: 1rem;
-  }
-  
-  .stats-grid {
-    gap: 1rem;
-  }
-}
-
-@media (max-width: 768px) {
-  .header-left {
-    gap: 1rem;
-  }
-  
-  .main-nav {
-    display: none; /* Hide nav on small screens */
-  }
-  
-  .logo {
-    font-size: 1.25rem;
-  }
-}
-
-/* Animations */
-@keyframes fadeIn {
-  from { opacity: 0; transform: translateY(10px); }
-  to { opacity: 1; transform: translateY(0); }
-}
-
-.card {
-  animation: fadeIn 0.3s ease forwards;
-}
-
-/* Delay animations for grid items */
-.stats-grid .card:nth-child(1) { animation-delay: 0.1s; }
-.stats-grid .card:nth-child(2) { animation-delay: 0.2s; }
-.stats-grid .card:nth-child(3) { animation-delay: 0.3s; }
-.stats-grid .card:nth-child(4) { animation-delay: 0.4s; }
-
-/* Tooltip styles */
-.tooltip {
-  position: absolute;
-  background-color: #1f2937;
-  color: white;
-  padding: 0.5rem 0.75rem;
-  border-radius: 0.375rem;
-  font-size: 0.75rem;
-  pointer-events: none;
-  z-index: 100;
-  opacity: 0;
-  transition: opacity 0.2s ease;
-}
-
-.tooltip:after {
-  content: "";
-  position: absolute;
-  bottom: -5px;
-  left: 50%;
-  transform: translateX(-50%);
-  border-width: 5px 5px 0;
-  border-style: solid;
-  border-color: #1f2937 transparent transparent;
-}
-
-/* Loading state */
-.loading-spinner {
-  border: 3px solid rgba(59, 130, 246, 0.1);
-  border-radius: 50%;
-  border-top: 3px solid #2563eb;
-  width: 24px;
-  height: 24px;
-  animation: spin 1s linear infinite;
-  margin: 2rem auto;
-}
-
-@keyframes spin {
-  0% { transform: rotate(0deg); }
-  100% { transform: rotate(360deg); }
-}
-
-/* Empty state */
-.empty-state {
-  text-align: center;
-  padding: 2rem;
-  color: #6b7280;
-}
-
-.empty-icon {
-  width: 64px;
-  height: 64px;
-  margin-bottom: 1rem;
-  opacity: 0.5;
-}
-
-.icon {
-  color: #3b82f6;
->>>>>>> d34cf9f3
 }