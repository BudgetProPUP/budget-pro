--- conflicted
+++ resolved
@@ -15,11 +15,7 @@
 )
 
 from .views_expense import (
-<<<<<<< HEAD
-    ExpenseHistoryView, ExpenseTrackingView, ExpenseCreateView,
-=======
     ExpenseDetailView, ExpenseHistoryView, ExpenseTrackingView, ExpenseCreateView,
->>>>>>> bf5ec9d3
     ExpenseCategoryDropdownView, ExpenseTrackingSummaryView, 
     BudgetAllocationCreateView
 )
@@ -89,10 +85,7 @@
 
     # --- Expense Endpoints ---
     path('expenses/history/', ExpenseHistoryView.as_view(), name='expense-history'),
-<<<<<<< HEAD
-=======
     path('expenses/<int:pk>/', ExpenseDetailView.as_view(), name='expense-detail'), # ADDED
->>>>>>> bf5ec9d3
     path('expenses/tracking/', ExpenseTrackingView.as_view(), name='expense-tracking'),
     # ADDED: URL for the summary cards on the expense tracking page
     path('expenses/tracking/summary/', ExpenseTrackingSummaryView.as_view(), name='expense-tracking-summary'),
