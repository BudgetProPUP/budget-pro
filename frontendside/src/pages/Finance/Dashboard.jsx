--- conflicted
+++ resolved
@@ -1,44 +1,12 @@
 import React, { useState, useEffect } from 'react';
-<<<<<<< HEAD
-import { BarChart, Bar, XAxis, YAxis, Tooltip, Legend, ResponsiveContainer, PieChart, Pie, Cell } from 'recharts';
-import { ChevronLeft, ChevronRight, ChevronDown, LogOut, Expand, Minimize } from 'lucide-react';
-=======
 import {BarChart, Bar, XAxis, YAxis, Tooltip, Legend, ResponsiveContainer, PieChart, Pie, Cell}
 from 'recharts';
 import { ChevronLeft, ChevronRight, ChevronDown, LogOut } from 'lucide-react';
->>>>>>> d34cf9f3
 import { Link, useNavigate } from 'react-router-dom';
 import './Dashboard.css';
 
 function BudgetDashboard() {
   const [currentDate, setCurrentDate] = useState(new Date());
-<<<<<<< HEAD
-  const [loading, setLoading] = useState(true);
-  const [expandedChart, setExpandedChart] = useState(false);
-  const [showBudgetDropdown, setShowBudgetDropdown] = useState(false);
-  const [showExpenseDropdown, setShowExpenseDropdown] = useState(false);
-  const [showProfileDropdown, setShowProfileDropdown] = useState(false);
-  const [timeFilter, setTimeFilter] = useState('monthly');
-  const [mobileMenuOpen, setMobileMenuOpen] = useState(false);
-  const navigate = useNavigate();
-
-  useEffect(() => {
-    // Simulate data loading
-    const timer = setTimeout(() => {
-      setLoading(false);
-    }, 1000);
-
-    const interval = setInterval(() => {
-      setCurrentDate(new Date());
-    }, 1000);
-
-    return () => {
-      clearTimeout(timer);
-      clearInterval(interval);
-    };
-  }, []);
-
-=======
 
 useEffect(() => {
   const interval = setInterval(() => {
@@ -53,7 +21,6 @@
   const [showProfileDropdown, setShowProfileDropdown] = useState(false);
   const navigate = useNavigate();
 
->>>>>>> d34cf9f3
   // Format time with AM/PM
   const formattedTime = currentDate.toLocaleTimeString('en-US', {
     hour: 'numeric',
@@ -152,34 +119,12 @@
     setShowBudgetDropdown(false);
     setShowExpenseDropdown(false);
     setShowProfileDropdown(false);
-<<<<<<< HEAD
-    setMobileMenuOpen(false);
-  };
-
-  const handleLogout = () => {
-    navigate('/login');
-  };
-
-  const handleExport = () => {
-    // In a real app, this would generate a CSV or PDF
-    alert('Export functionality would be implemented here');
-=======
   };
 
   const handleLogout = () => {
     // Navigate to login screen
     navigate('/login');
->>>>>>> d34cf9f3
-  };
-
-  if (loading) {
-    return (
-      <div className="loading-container">
-        <div className="loading-spinner"></div>
-        <p>Loading dashboard data...</p>
-      </div>
-    );
-  }
+  };
 
   return (
     <div className="dashboard-container">
@@ -187,24 +132,7 @@
       <header className="dashboard-header">
         <div className="header-left">
           <h1 className="logo">BUDGETPRO</h1>
-<<<<<<< HEAD
-          
-          {/* Mobile menu button */}
-          <button 
-            className="mobile-menu-button"
-            onClick={() => setMobileMenuOpen(!mobileMenuOpen)}
-            aria-expanded={mobileMenuOpen}
-            aria-label="Toggle menu"
-          >
-            <span className="menu-icon"></span>
-            <span className="menu-icon"></span>
-            <span className="menu-icon"></span>
-          </button>
-          
-          <nav className={`main-nav ${mobileMenuOpen ? 'mobile-open' : ''}`}>
-=======
           <nav className="main-nav">
->>>>>>> d34cf9f3
             <Link to="/dashboard" className="nav-link active">Dashboard</Link>
             
             {/* Budget Dropdown */}
@@ -212,11 +140,6 @@
               <button 
                 className="dropdown-toggle"
                 onClick={toggleBudgetDropdown}
-<<<<<<< HEAD
-                aria-haspopup="true"
-                aria-expanded={showBudgetDropdown}
-=======
->>>>>>> d34cf9f3
               >
                 Budget <ChevronDown size={14} />
               </button>
@@ -249,11 +172,6 @@
               <button 
                 className="dropdown-toggle"
                 onClick={toggleExpenseDropdown}
-<<<<<<< HEAD
-                aria-haspopup="true"
-                aria-expanded={showExpenseDropdown}
-=======
->>>>>>> d34cf9f3
               >
                 Expense <ChevronDown size={14} />
               </button>
@@ -275,31 +193,16 @@
             </div>
           </nav>
         </div>
-<<<<<<< HEAD
-        
-        {/* Time and Date Display */}
-        <div className="header-datetime">
-          <span className="formatted-date">{formattedDate}</span>
-          <span className="formatted-time">{formattedTime}</span>
-        </div>
-        
-=======
         {/* Time and Date Display */}
 <div className="header-datetime">
   <span className="formatted-date">{formattedDate}</span>
   <span className="formatted-time">{formattedTime}</span>
 </div>
->>>>>>> d34cf9f3
         {/* User Profile */}
         <div className="user-profile dropdown">
           <button 
             className="avatar-button"
             onClick={toggleProfileDropdown}
-<<<<<<< HEAD
-            aria-haspopup="true"
-            aria-expanded={showProfileDropdown}
-=======
->>>>>>> d34cf9f3
           >
             <img src="/api/placeholder/32/32" alt="User avatar" />
           </button>
@@ -324,31 +227,6 @@
             Export Report
           </button>
         </div>
-<<<<<<< HEAD
-
-        {/* Time period filter */}
-        <div className="time-filter">
-          <button 
-            className={`filter-button ${timeFilter === 'monthly' ? 'active' : ''}`}
-            onClick={() => setTimeFilter('monthly')}
-          >
-            Monthly
-          </button>
-          <button 
-            className={`filter-button ${timeFilter === 'quarterly' ? 'active' : ''}`}
-            onClick={() => setTimeFilter('quarterly')}
-          >
-            Quarterly
-          </button>
-          <button 
-            className={`filter-button ${timeFilter === 'yearly' ? 'active' : ''}`}
-            onClick={() => setTimeFilter('yearly')}
-          >
-            Yearly
-          </button>
-        </div>
-=======
->>>>>>> d34cf9f3
 
         {/* Top Cards */}
         <div className="stats-grid">
@@ -434,24 +312,9 @@
 
         {/* Monthly Budget vs Actual */}
         <div className="card chart-card">
-<<<<<<< HEAD
-          <div className="chart-header">
-            <h3 className="card-title">Monthly Budget vs Actual</h3>
-            <button 
-              className="expand-button"
-              onClick={() => setExpandedChart(!expandedChart)}
-              aria-label={expandedChart ? 'Collapse chart' : 'Expand chart'}
-            >
-              {expandedChart ? <Minimize size={16} /> : <Expand size={16} />}
-            </button>
-          </div>
-          <div className="chart-container-large" style={{ height: expandedChart ? '500px' : '300px' }}>
-            <ResponsiveContainer width="100%" height="100%">
-=======
           <h3 className="card-title">Monthly Budget vs Actual</h3>
           <div className="chart-container-large">
             <ResponsiveContainer width="100%" height={300}>
->>>>>>> d34cf9f3
               <BarChart
                 data={monthlyData}
                 margin={{ top: 20, right: 30, left: 20, bottom: 5 }}
@@ -459,9 +322,6 @@
               >
                 <XAxis dataKey="name" axisLine={false} tickLine={false} />
                 <YAxis axisLine={false} tickLine={false} />
-<<<<<<< HEAD
-                <Tooltip content={<CustomTooltip />} />
-=======
                 <Tooltip
                   formatter={(value) => [`₱${value.toLocaleString()}`, 'Amount']}
                   contentStyle={{
@@ -471,7 +331,6 @@
                     boxShadow: '0 1px 3px rgba(0,0,0,0.12)'
                   }}
                 />
->>>>>>> d34cf9f3
                 <Legend />
                 <Bar dataKey="Budget" fill="#16a34a" radius={[2, 2, 0, 0]} />
                 <Bar dataKey="Actual" fill="#86efac" radius={[2, 2, 0, 0]} />
