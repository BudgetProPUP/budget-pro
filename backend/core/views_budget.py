--- conflicted
+++ resolved
@@ -29,11 +29,7 @@
     ProposalComment, ProposalHistory, UserActivityLog, Project
 )
 from .permissions import IsTrustedService
-<<<<<<< HEAD
-from .pagination import FiveResultsSetPagination, SixResultsSetPagination, StandardResultsSetPagination
-=======
 from .pagination import FiveResultsSetPagination, StandardResultsSetPagination
->>>>>>> bf5ec9d3
 from .serializers import FiscalYearSerializer
 from .serializers_budget import (
     AccountDropdownSerializer,
@@ -71,12 +67,7 @@
 class BudgetProposalListView(generics.ListAPIView):
     serializer_class = BudgetProposalListSerializer
     permission_classes = [IsAuthenticated]
-<<<<<<< HEAD
-    # MODIFIED: Use new pagination class for 5 items per page
-    pagination_class = FiveResultsSetPagination
-=======
     pagination_class = FiveResultsSetPagination # MODIFIED
->>>>>>> bf5ec9d3
 
     def get_queryset(self):
         queryset = BudgetProposal.objects.prefetch_related('items__account__account_type').filter(is_deleted=False) # MODIFIED: prefetch for category
@@ -168,12 +159,7 @@
 class ProposalHistoryView(generics.ListAPIView):
     serializer_class = ProposalHistorySerializer
     permission_classes = [IsAuthenticated]
-<<<<<<< HEAD
-    # MODIFIED: Use new pagination class for 6 items per page
-    pagination_class = SixResultsSetPagination
-=======
     pagination_class = StandardResultsSetPagination # MODIFIED: Use standard pagination, as 6 is no longer needed
->>>>>>> bf5ec9d3
 
     def get_queryset(self):
         # This should query ProposalHistory model
