--- conflicted
+++ resolved
@@ -48,10 +48,6 @@
   getDepartmentBudgetData, // API for the "View Details" section
   // --- MODIFICATION END ---
 } from "../../API/dashboardAPI";
-<<<<<<< HEAD
-
-=======
->>>>>>> df5e4a13
 import { useAuth } from "../../context/AuthContext";
 // Import ManageProfile component
 import ManageProfile from "./ManageProfile";
