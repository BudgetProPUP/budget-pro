/* Base styling */
* {
  margin: 0;
  padding: 0;
  box-sizing: border-box;
  font-family: 'Inter', -apple-system, BlinkMacSystemFont, 'Segoe UI', Roboto, Oxygen, Ubuntu, Cantarell, 'Open Sans', 'Helvetica Neue', sans-serif;
}

body {
  background-color: #f5f7fa;
  color: #333;
}

.app-container {
  display: flex;
  flex-direction: column;
  min-height: 100vh;
}

<<<<<<< HEAD
/* Updated Header/Navigation Bar */
=======
/* Header/Navigation Bar */
>>>>>>> d34cf9f3
.dashboard-header {
  display: flex;
  justify-content: space-between;
  align-items: center;
<<<<<<< HEAD
  background-color: #ffffff;
  padding: 0.75rem 1.5rem;
  box-shadow: 0 2px 4px rgba(0, 0, 0, 0.05);
=======
  background-color: #fff;
  height: 60px;
  padding: 0 24px;
  box-shadow: 0 2px 4px rgba(0, 0, 0, 0.04);
>>>>>>> d34cf9f3
  position: sticky;
  top: 0;
  z-index: 100;
}

.header-left {
  display: flex;
  align-items: center;
  gap: 1.5rem;
}

.logo {
<<<<<<< HEAD
  font-size: 1.5rem;
  font-weight: 700;
  color: #2563eb;
  margin: 0;
  display: flex;
  align-items: center;
  gap: 0.5rem;
=======
  color: #2563eb;
  font-size: 20px;
  font-weight: 700;
  margin-right: 40px;
  letter-spacing: 0.5px;
>>>>>>> d34cf9f3
}

.main-nav {
  display: flex;
<<<<<<< HEAD
  align-items: center;
  gap: 0.5rem;
}

.nav-link {
  color: #4b5563;
  text-decoration: none;
  font-weight: 500;
  padding: 0.5rem 1rem;
  border-radius: 0.375rem;
  transition: all 0.2s ease;
  cursor: pointer;
  font-size: 0.95rem;
}

.nav-link:hover {
  background-color: #f3f4f6;
  color: #2563eb;
}

.nav-link.active {
  color: #2563eb;
  background-color: rgba(37, 99, 235, 0.1);
}

/* Header right section */
.header-datetime {
  display: flex;
  flex-direction: column;
  align-items: flex-end;
  justify-content: center;
  margin-right: 1rem;
  color: #3b75e9;
  font-size: 0.9rem;
  line-height: 1.3;
=======
  gap: 24px;
}

.nav-item {
  color: #64748b;
  font-size: 14px;
  font-weight: 500;
  cursor: pointer;
  padding: 6px 0;
  position: relative;
}

.nav-item:hover, .nav-item.active {
  color: #2563eb;
}

.nav-item.active::after {
  content: '';
  position: absolute;
  bottom: -1px;
  left: 0;
  width: 100%;
  height: 2px;
  background-color: #2563eb;
}

.dropdown-toggle {
  display: flex;
  align-items: center;
  gap: 4px;
  text-decoration: none;
  color: inherit;
>>>>>>> d34cf9f3
}

.formatted-date {
  font-weight: 500;
  white-space: nowrap;
}

.formatted-time {
  font-size: 0.85rem;
  color: #3b75e9;
  white-space: nowrap;
}

/* User Profile */
.user-profile {
  position: relative;
}

.avatar-button {
  background: none;
  border: none;
  padding: 0;
  cursor: pointer;
  width: 2.5rem;
  height: 2.5rem;
  border-radius: 9999px;
  overflow: hidden;
  border: 2px solid #e5e7eb;
  transition: border-color 0.2s ease;
}

.avatar-button:hover {
  border-color: #2563eb;
}

.avatar-button img {
  width: 100%;
  height: 100%;
  object-fit: cover;
}

.profile-dropdown {
  right: 0;
  left: auto;
  min-width: 200px;
}

/* Dropdown Styles */
.dropdown {
  position: relative;
}

<<<<<<< HEAD
.dropdown-toggle {
  display: flex;
  align-items: center;
  gap: 0.25rem;
  color: #4b5563;
  background: none;
  border: none;
  font-weight: 500;
  padding: 0.5rem 0.75rem;
  border-radius: 0.25rem;
  cursor: pointer;
  transition: all 0.2s ease;
  font-size: inherit;
}

.dropdown-toggle:hover {
  background-color: #f3f4f6;
}

.dropdown-menu {
  position: absolute;
  top: 100%;
  left: 0;
  background-color: #ffffff;
  min-width: 12rem;
  border-radius: 0.375rem;
  box-shadow: 0 10px 15px -3px rgba(0, 0, 0, 0.1), 0 4px 6px -2px rgba(0, 0, 0, 0.05);
  margin-top: 0.5rem;
  z-index: 10;
  overflow: hidden;
}

.dropdown-header {
  padding: 0.5rem 1rem;
  font-size: 0.75rem;
=======
.dropdown-menu {
  position: absolute;
  top: 40px;
  left: -10px;
  background-color: #fff;
  border-radius: 8px;
  box-shadow: 0 4px 12px rgba(0, 0, 0, 0.1);
  padding: 8px 0;
  min-width: 180px;
  z-index: 10;
}

.dropdown-category {
  color: #64748b;
  font-size: 12px;
>>>>>>> d34cf9f3
  font-weight: 600;
  padding: 8px 16px;
  text-transform: uppercase;
  color: #6b7280;
  background-color: #f9fafb;
}

.dropdown-item {
<<<<<<< HEAD
  display: flex;
  align-items: center;
  gap: 0.375rem;
  padding: 0.625rem 1rem;
  color: #4b5563;
  cursor: pointer;
  transition: all 0.15s ease;
}

.dropdown-item:hover {
  background-color: #f3f4f6;
=======
  color: #333;
  font-size: 14px;
  padding: 8px 16px;
  cursor: pointer;
}

.dropdown-item:hover {
  background-color: #f1f5f9;
  color: #2563eb;
}

.header-right {
  display: flex;
  align-items: center;
}

.user-avatar {
  width: 36px;
  height: 36px;
  border-radius: 50%;
  background-color: #e5e7eb;
  overflow: hidden;
>>>>>>> d34cf9f3
}

/* Responsive adjustments */
@media (max-width: 768px) {
  .header-left {
    gap: 1rem;
  }
  
  .main-nav {
    display: none; /* Hide nav on small screens */
  }
  
  .logo {
    font-size: 1.25rem;
  }
}

<<<<<<< HEAD
/* Rest of your existing styles below */
=======
/* Main Content */
>>>>>>> d34cf9f3
.main-content {
  padding: 24px 32px;
  flex: 1;
}

.page-title {
  font-size: 24px;
  font-weight: 600;
  margin-bottom: 24px;
  color: #111827;
}

/* Search and Filter Section */
.search-filter-section {
  display: flex;
  justify-content: space-between;
  align-items: center;
  margin-bottom: 24px;
  align-items: center;
}

.search-container {
  display: flex;
  width: 300px;
}

.search-input {
  flex: 1;
  padding: 8px 12px;
  border: 1px solid #ddd;
  border-radius: 4px 0 0 4px;
  font-size: 14px;
  outline: none;
  color: #111827; /* Make text input color black when typing */
}

.search-input:focus {
  border-color: #2563eb;
}

.search-button {
  background-color: #0056b3;
  color: white;
  border: none;
  border-radius: 0 4px 4px 0;
  padding: 0 12px;
  cursor: pointer;
}

.filter-btn {
  display: flex;
  align-items: center;
  gap: 4px;
  height: 40px;
  padding: 0 16px;
  background-color: white;
  border: 1px solid #e5e7eb;
  border-radius: 8px;
  font-size: 14px;
  font-weight: 500;
  color: #475569;
  cursor: pointer;
}

.filter-btn:hover {
  border-color: #d1d5db;
}

.filter-menu {
  position: absolute;
  top: 44px;
  right: 0;
  background-color: white;
  border-radius: 8px;
  box-shadow: 0 4px 12px rgba(0, 0, 0, 0.1);
  padding: 12px;
  width: 200px;
  z-index: 10;
  max-height: 250px;
  overflow-y: auto;
}

.filter-item {
  display: flex;
  align-items: center;
  gap: 8px;
  margin-bottom: 12px;
  padding: 6px 10px;
  border-radius: 4px;
  cursor: pointer;
  transition: background-color 0.2s ease;
}

.filter-item:hover {
  background-color: #f1f5f9;
}

.arrow {
  font-size: 18px;
}

/* Summary Cards */
.summary-cards {
  display: grid;
  grid-template-columns: repeat(auto-fill, minmax(300px, 1fr));
  gap: 20px;
  margin-bottom: 24px;
}

.card {
  background-color: #fff;
  border-radius: 8px;
  box-shadow: 0 2px 4px rgba(0, 0, 0, 0.05);
  padding: 20px;
  display: flex;
  flex-direction: column;
}

.card-content {
  display: flex;
  flex-direction: column;
  gap: 8px;
}

.card-title {
  font-size: 14px;
  color: #64748b;
  font-weight: 500;
}

.card-value {
  font-size: 24px;
  font-weight: 600;
  color: #111827;
}

.budget-total .card-value {
  color: #2563eb;
}

/* Table */
.table-container {
  background-color: white;
  border-radius: 12px;
  box-shadow: 0 1px 3px rgba(0, 0, 0, 0.05);
  overflow: hidden;
}

.proposal-table {
  width: 100%;
  border-collapse: collapse;
}

.proposal-table thead {
  background-color: #f8fafc;
}

.proposal-table th {
  padding: 16px;
  text-align: left;
  font-size: 12px;
  font-weight: 600;
  color: #64748b;
  text-transform: uppercase;
  letter-spacing: 0.5px;
}

.proposal-table td {
  padding: 16px;
  border-top: 1px solid #f1f5f9;
  font-size: 14px;
  color: #334155;
}

.amount-column {
  color: #0f172a;
  font-weight: 500;
}

.amount-cell {
  font-weight: 500;
}

.status-badge {
  display: inline-flex;
  align-items: center;
  padding: 6px 12px;
  border-radius: 16px;
  font-size: 12px;
  font-weight: 500;
}

.status-badge.pending {
  background-color: #fff7ed;
  color: #ea580c;
}

.status-badge.approved {
  background-color: #f0fdf4;
  color: #16a34a;
}

.status-badge.rejected {
  background-color: #ffebee;
  color: #d32f2f;
}

.action-button {
  padding: 6px 16px;
  border-radius: 6px;
  font-size: 12px;
  font-weight: 500;
  cursor: pointer;
  border: none;
}

.action-button.review {
  background-color: #2563eb;
  color: white;
}

.action-button.view {
  background-color: #f1f5f9;
  color: #475569;
}

/* Pagination */
.pagination {
  display: flex;
  justify-content: center;
  gap: 8px;
  margin-top: 24px;
}

.pagination-prev, .pagination-next {
  padding: 8px 16px;
  background-color: #f8fafc;
  border: 1px solid #e5e7eb;
  border-radius: 6px;
  color: #64748b;
  font-size: 14px;
  font-weight: 500;
  cursor: pointer;
}

.pagination-number {
  width: 40px;
  height: 40px;
  display: flex;
  align-items: center;
  justify-content: center;
  background-color: #f8fafc;
  border: 1px solid #e5e7eb;
  border-radius: 6px;
  color: #64748b;
  font-size: 14px;
  font-weight: 500;
  cursor: pointer;
}

.pagination-number.active {
  background-color: #2563eb;
  color: white;
  border-color: #2563eb;
}

/* Pagination Styles */
.pagination {
  display: flex;
  justify-content: center;
  align-items: center;
  margin-top: 20px;
  gap: 10px;
}

.pagination-button {
  background-color: transparent;
  border: none;
  color: #0056b3;
<<<<<<< HEAD
  cursor: pointer;
  padding: 5px 10px;
}

.pagination-numbers {
  display: flex;
  gap: 5px;
}

.pagination-number {
  width: 30px;
  height: 30px;
  display: flex;
  align-items: center;
  justify-content: center;
  border-radius: 50%;
  border: none;
  background-color: transparent;
  cursor: pointer;
}

.pagination-number.active {
  background-color: #0056b3;
  color: white;
}

=======
  cursor: pointer;
  padding: 5px 10px;
}

.pagination-numbers {
  display: flex;
  gap: 5px;
}

.pagination-number {
  width: 30px;
  height: 30px;
  display: flex;
  align-items: center;
  justify-content: center;
  border-radius: 50%;
  border: none;
  background-color: transparent;
  cursor: pointer;
}

.pagination-number.active {
  background-color: #0056b3;
  color: white;
}

>>>>>>> d34cf9f3
/* Review Popup - Updated to match Image 1 */
.popup-overlay {
  position: fixed;
  top: 0;
  left: 0;
  width: 100%;
  height: 100%;
  background-color: rgba(0, 0, 0, 0.5);
  display: flex;
  justify-content: center;
  align-items: center;
  z-index: 1000;
}

.review-popup {
  background-color: white;
  border-radius: 12px;
  width: 700px;
  max-width: 90%;
  max-height: 90vh;
  display: flex;
  flex-direction: column;
  overflow: hidden;
}

.popup-header {
  display: flex;
  align-items: center;
  justify-content: space-between;
  padding: 16px 24px;
  border-bottom: 1px solid #e5e7eb;
}

.back-button {
  background: transparent;
  border: none;
  color: #64748b;
  cursor: pointer;
  display: flex;
  align-items: center;
  justify-content: center;
}

.proposal-title {
  font-size: 18px;
  font-weight: 600;
  color: #111827;
}

.print-section {
  display: flex;
}

.print-link {
  color: #2563eb;
  text-decoration: none;
  font-size: 14px;
  font-weight: 500;
}

.popup-content {
  padding: 24px;
  flex: 1;
  overflow-y: auto;
}

.proposal-project-title {
  display: flex;
  justify-content: space-between;
  align-items: center;
  margin-bottom: 24px;
}

.proposal-project-title h3 {
  font-size: 20px;
  font-weight: 600;
  color: #111827;
}

.proposal-date {
  color: #64748b;
  font-size: 14px;
}

.proposal-section {
  margin-bottom: 24px;
}

.section-title {
  font-size: 14px;
  font-weight: 600;
  color: #64748b;
  margin-bottom: 8px;
  text-transform: uppercase;
}

.section-content {
  font-size: 14px;
  color: #334155;
  line-height: 1.5;
}

/* Cost Elements Table - Updated to match Image 1 */
.cost-table {
  border: 1px solid #e5e7eb;
  border-radius: 8px;
  overflow: hidden;
}

.cost-table-header {
  display: grid;
  grid-template-columns: 1fr 2fr 1fr;
  background-color: #f8fafc;
  padding: 12px 16px;
  font-size: 12px;
  font-weight: 600;
  color: #64748b;
  text-transform: uppercase;
}

.cost-table-row {
  display: grid;
  grid-template-columns: 1fr 2fr 1fr;
  padding: 12px 16px;
  border-top: 1px solid #e5e7eb;
}

.cost-item-name {
  display: flex;
  align-items: center;
  gap: 8px;
  font-weight: 500;
  color: #334155;
}

.cost-bullet {
  width: 10px;
  height: 10px;
  border-radius: 50%;
}

.cost-bullet.hardware {
  background-color: #22c55e;
}

.cost-bullet.software {
  background-color: #22c55e;
}

.cost-bullet.transportation {
  background-color: #22c55e;
}

.cost-bullet.support {
  background-color: #22c55e;
}

.cost-item-description {
  color: #64748b;
  font-size: 14px;
}

.cost-item-amount {
  font-weight: 500;
  text-align: right;
}

.popup-footer {
  padding: 16px 24px;
  border-top: 1px solid #e5e7eb;
}

.action-buttons {
  display: flex;
  justify-content: flex-end;
  gap: 12px;
}

/* Updated action buttons to match Image 1 */
.action-button.comment-button {
  background-color: #f1f5f9;
  color: #475569;
  padding: 8px 16px;
  font-size: 14px;
}

.action-button.reject-button {
  background-color: #9a1323;
  color: white;
  padding: 8px 24px;
  font-size: 14px;
  border-radius: 24px;
}

.action-button.approve-button {
  background-color: #22c55e;
  color: white;
  padding: 8px 24px;
  font-size: 14px;
  border-radius: 24px;
}

/* Comment Popup - Updated to match Image 2 */
.comment-popup {
  background-color: white;
  border-radius: 12px;
  width: 500px;
  max-width: 90%;
  display: flex;
  flex-direction: column;
  overflow: hidden;
}

.comment-popup-header {
  display: flex;
  align-items: center;
  padding: 16px 24px;
  border-bottom: 1px solid #e5e7eb;
}

.approval-status-title {
  font-size: 18px;
  font-weight: 600;
  color: #111827;
  margin-left: 16px;
}

.comment-popup-content {
  padding: 24px;
}

.approval-info {
  margin-bottom: 24px;
}

.status-indicator {
  display: flex;
  align-items: center;
  gap: 8px;
  margin-bottom: 4px;
}

.status-dot {
  width: 12px;
  height: 12px;
  border-radius: 50%;
}

.status-dot.approved {
  background-color: #22c55e;
}

.status-dot.pending {
  background-color: #ea580c;
}

.status-dot.rejected {
  background-color: #dc2626;
}

.status-text {
  font-size: 14px;
  font-weight: 500;
  color: #334155;
}

.approval-date {
  font-size: 12px;
  color: #64748b;
  margin-left: 20px;
}

.proposal-name {
  font-size: 16px;
  font-weight: 600;
  color: #111827;
  margin: 16px 0 8px;
}

.proposal-details {
  list-style: none;
  font-size: 14px;
  color: #64748b;
  margin-bottom: 24px;
}

.proposal-details li {
  margin-bottom: 8px;
  padding-left: 4px;
}

.comment-label {
  font-size: 14px;
  font-weight: 500;
  color: #334155;
  margin-bottom: 8px;
}

.comment-input {
  width: 100%;
  min-height: 120px;
  padding: 12px;
  border: 1px solid #e5e7eb;
  border-radius: 8px;
  font-size: 14px;
  resize: vertical;
  outline: none;
  background-color: #f5f7fa;
  color: #111827; /* Make text input color black when typing */
}

.comment-input:focus {
  border-color: #2563eb;
}

.comment-popup-footer {
  padding: 16px 24px;
  border-top: 1px solid #e5e7eb;
  display: flex;
  justify-content: flex-end;
}

.save-button {
  background-color: #2563eb;
  color: white;
  border: none;
  border-radius: 24px;
  padding: 8px 32px;
  font-size: 14px;
  font-weight: 500;
  cursor: pointer;
}

/* Confirmation Popup */
.confirmation-popup {
  background-color: white;
  border-radius: 12px;
  width: 500px;
  max-width: 90%;
  display: flex;
  flex-direction: column;
  overflow: hidden;
}

.confirmation-header {
  display: flex;
  align-items: center;
  padding: 16px 24px;
  border-bottom: 1px solid #e5e7eb;
}

.confirmation-title {
  font-size: 18px;
  font-weight: 600;
  color: #111827;
  margin-left: 16px;
}

.confirmation-content {
  padding: 24px;
}

.confirmation-icon-container {
  display: flex;
  justify-content: center;
  margin-bottom: 24px;
}

.confirmation-icon {
  width: 64px;
  height: 64px;
  border-radius: 50%;
  display: flex;
  align-items: center;
  justify-content: center;
  font-size: 32px;
  font-weight: bold;
  color: white;
}

.confirmation-icon.approved {
  background-color: #22c55e;
}

.confirmation-icon.rejected {
  background-color: #dc2626;
}

.confirmation-message {
  text-align: center;
  font-size: 16px;
  font-weight: 600;
  color: #111827;
  margin-bottom: 24px;
}

.confirmation-footer {
  padding: 16px 24px;
  border-top: 1px solid #e5e7eb;
  display: flex;
  justify-content: flex-end;
  gap: 12px;
}

.cancel-button {
  background-color: #f1f5f9;
  color: #475569;
  border: none;
  border-radius: 6px;
  padding: 8px 24px;
<<<<<<< HEAD
  font-size: 14px;
  font-weight: 500;
  cursor: pointer;
}

.confirm-button {
  border: none;
  border-radius: 6px;
  padding: 8px 24px;
  font-size: 14px;
  font-weight: 500;
  cursor: pointer;
}

.confirm-button.approved {
  background-color: #22c55e;
  color: white;
}

.confirm-button.rejected {
  background-color: #dc2626;
  color: white;
}
/* Table container */
.table-container {
  background-color: white;
  border-radius: 12px;
  box-shadow: 0 1px 3px rgba(0, 0, 0, 0.05);
  overflow: hidden;
  margin-top: 20px;
}

/* Budget heading above table */
.budget-heading {
  font-size: 1.25rem;
  font-weight: 600;
  color: #111827;
  margin-bottom: 16px;
  padding-left: 8px;
}

/* Table base styling */
.proposal-table {
  width: 100%;
  border-collapse: separate;
  border-spacing: 0;
}

/* Table header */
.proposal-table thead {
  background-color: #f8fafc;
}

.proposal-table th {
  padding: 16px;
  text-align: left;
  font-size: 12px;
  font-weight: 600;
  color: #64748b;
  text-transform: uppercase;
  letter-spacing: 0.5px;
  border-bottom: 1px solid #f1f5f9;
}

/* Table cells */
.proposal-table td {
  padding: 16px;
  font-size: 14px;
  color: #334155;
  border-bottom: 1px solid #f1f5f9;
}

/* Remove border from last row */
.proposal-table tr:last-child td {
  border-bottom: none;
}

/* Status badges */
.status-badge {
  display: inline-flex;
  align-items: center;
  padding: 6px 12px;
  border-radius: 16px;
  font-size: 12px;
  font-weight: 500;
}

.status-badge.pending {
  background-color: #fff7ed;
  color: #ea580c;
}

.status-badge.approved {
  background-color: #f0fdf4;
  color: #16a34a;
}

.status-badge.rejected {
  background-color: #ffebee;
  color: #d32f2f;
}

/* Amount styling */
.amount-cell {
  font-weight: 500;
  color: #0f172a;
}

/* Action buttons */
.action-button {
  padding: 6px 16px;
  border-radius: 6px;
  font-size: 12px;
  font-weight: 500;
  cursor: pointer;
  border: none;
  transition: all 0.2s ease;
}

.action-button.review {
  background-color: #2563eb;
  color: white;
}

.action-button.review:hover {
  background-color: #1d4ed8;
}

.action-button.view {
  background-color: #f1f5f9;
  color: #475569;
}

.action-button.view:hover {
  background-color: #e2e8f0;
}

/* Pagination */
.pagination {
  display: flex;
  justify-content: space-between;
  align-items: center;
  margin-top: 24px;
  padding: 0 8px;
}

.pagination-info {
  color: #64748b;
  font-size: 14px;
}

.pagination-controls {
  display: flex;
  gap: 8px;
}

.pagination-button {
  padding: 8px 16px;
  background-color: #f8fafc;
  border: 1px solid #e5e7eb;
  border-radius: 6px;
  color: #64748b;
  font-size: 14px;
  font-weight: 500;
  cursor: pointer;
  transition: all 0.2s ease;
}

.pagination-button:hover {
  background-color: #f1f5f9;
  border-color: #d1d5db;
}

.pagination-button:disabled {
  opacity: 0.5;
  cursor: not-allowed;
}

.pagination-number {
  width: 36px;
  height: 36px;
  display: flex;
  align-items: center;
  justify-content: center;
  background-color: #f8fafc;
  border: 1px solid #e5e7eb;
  border-radius: 6px;
  color: #64748b;
=======
  font-size: 14px;
  font-weight: 500;
  cursor: pointer;
}

.confirm-button {
  border: none;
  border-radius: 6px;
  padding: 8px 24px;
>>>>>>> d34cf9f3
  font-size: 14px;
  font-weight: 500;
  cursor: pointer;
}

<<<<<<< HEAD
.pagination-number.active {
  background-color: #2563eb;
  color: white;
  border-color: #2563eb;
=======
.confirm-button.approved {
  background-color: #22c55e;
  color: white;
}

.confirm-button.rejected {
  background-color: #dc2626;
  color: white;
>>>>>>> d34cf9f3
}<|MERGE_RESOLUTION|>--- conflicted
+++ resolved
@@ -17,25 +17,15 @@
   min-height: 100vh;
 }
 
-<<<<<<< HEAD
-/* Updated Header/Navigation Bar */
-=======
 /* Header/Navigation Bar */
->>>>>>> d34cf9f3
 .dashboard-header {
   display: flex;
   justify-content: space-between;
   align-items: center;
-<<<<<<< HEAD
-  background-color: #ffffff;
-  padding: 0.75rem 1.5rem;
-  box-shadow: 0 2px 4px rgba(0, 0, 0, 0.05);
-=======
   background-color: #fff;
   height: 60px;
   padding: 0 24px;
   box-shadow: 0 2px 4px rgba(0, 0, 0, 0.04);
->>>>>>> d34cf9f3
   position: sticky;
   top: 0;
   z-index: 100;
@@ -48,62 +38,15 @@
 }
 
 .logo {
-<<<<<<< HEAD
-  font-size: 1.5rem;
-  font-weight: 700;
-  color: #2563eb;
-  margin: 0;
-  display: flex;
-  align-items: center;
-  gap: 0.5rem;
-=======
   color: #2563eb;
   font-size: 20px;
   font-weight: 700;
   margin-right: 40px;
   letter-spacing: 0.5px;
->>>>>>> d34cf9f3
 }
 
 .main-nav {
   display: flex;
-<<<<<<< HEAD
-  align-items: center;
-  gap: 0.5rem;
-}
-
-.nav-link {
-  color: #4b5563;
-  text-decoration: none;
-  font-weight: 500;
-  padding: 0.5rem 1rem;
-  border-radius: 0.375rem;
-  transition: all 0.2s ease;
-  cursor: pointer;
-  font-size: 0.95rem;
-}
-
-.nav-link:hover {
-  background-color: #f3f4f6;
-  color: #2563eb;
-}
-
-.nav-link.active {
-  color: #2563eb;
-  background-color: rgba(37, 99, 235, 0.1);
-}
-
-/* Header right section */
-.header-datetime {
-  display: flex;
-  flex-direction: column;
-  align-items: flex-end;
-  justify-content: center;
-  margin-right: 1rem;
-  color: #3b75e9;
-  font-size: 0.9rem;
-  line-height: 1.3;
-=======
   gap: 24px;
 }
 
@@ -136,12 +79,6 @@
   gap: 4px;
   text-decoration: none;
   color: inherit;
->>>>>>> d34cf9f3
-}
-
-.formatted-date {
-  font-weight: 500;
-  white-space: nowrap;
 }
 
 .formatted-time {
@@ -189,43 +126,6 @@
   position: relative;
 }
 
-<<<<<<< HEAD
-.dropdown-toggle {
-  display: flex;
-  align-items: center;
-  gap: 0.25rem;
-  color: #4b5563;
-  background: none;
-  border: none;
-  font-weight: 500;
-  padding: 0.5rem 0.75rem;
-  border-radius: 0.25rem;
-  cursor: pointer;
-  transition: all 0.2s ease;
-  font-size: inherit;
-}
-
-.dropdown-toggle:hover {
-  background-color: #f3f4f6;
-}
-
-.dropdown-menu {
-  position: absolute;
-  top: 100%;
-  left: 0;
-  background-color: #ffffff;
-  min-width: 12rem;
-  border-radius: 0.375rem;
-  box-shadow: 0 10px 15px -3px rgba(0, 0, 0, 0.1), 0 4px 6px -2px rgba(0, 0, 0, 0.05);
-  margin-top: 0.5rem;
-  z-index: 10;
-  overflow: hidden;
-}
-
-.dropdown-header {
-  padding: 0.5rem 1rem;
-  font-size: 0.75rem;
-=======
 .dropdown-menu {
   position: absolute;
   top: 40px;
@@ -241,7 +141,6 @@
 .dropdown-category {
   color: #64748b;
   font-size: 12px;
->>>>>>> d34cf9f3
   font-weight: 600;
   padding: 8px 16px;
   text-transform: uppercase;
@@ -250,19 +149,6 @@
 }
 
 .dropdown-item {
-<<<<<<< HEAD
-  display: flex;
-  align-items: center;
-  gap: 0.375rem;
-  padding: 0.625rem 1rem;
-  color: #4b5563;
-  cursor: pointer;
-  transition: all 0.15s ease;
-}
-
-.dropdown-item:hover {
-  background-color: #f3f4f6;
-=======
   color: #333;
   font-size: 14px;
   padding: 8px 16px;
@@ -285,29 +171,15 @@
   border-radius: 50%;
   background-color: #e5e7eb;
   overflow: hidden;
->>>>>>> d34cf9f3
-}
-
-/* Responsive adjustments */
-@media (max-width: 768px) {
-  .header-left {
-    gap: 1rem;
-  }
-  
-  .main-nav {
-    display: none; /* Hide nav on small screens */
-  }
-  
-  .logo {
-    font-size: 1.25rem;
-  }
-}
-
-<<<<<<< HEAD
-/* Rest of your existing styles below */
-=======
+}
+
+.avatar-img {
+  width: 100%;
+  height: 100%;
+  object-fit: cover;
+}
+
 /* Main Content */
->>>>>>> d34cf9f3
 .main-content {
   padding: 24px 32px;
   flex: 1;
@@ -587,7 +459,6 @@
   background-color: transparent;
   border: none;
   color: #0056b3;
-<<<<<<< HEAD
   cursor: pointer;
   padding: 5px 10px;
 }
@@ -614,34 +485,6 @@
   color: white;
 }
 
-=======
-  cursor: pointer;
-  padding: 5px 10px;
-}
-
-.pagination-numbers {
-  display: flex;
-  gap: 5px;
-}
-
-.pagination-number {
-  width: 30px;
-  height: 30px;
-  display: flex;
-  align-items: center;
-  justify-content: center;
-  border-radius: 50%;
-  border: none;
-  background-color: transparent;
-  cursor: pointer;
-}
-
-.pagination-number.active {
-  background-color: #0056b3;
-  color: white;
-}
-
->>>>>>> d34cf9f3
 /* Review Popup - Updated to match Image 1 */
 .popup-overlay {
   position: fixed;
@@ -1052,7 +895,6 @@
   border: none;
   border-radius: 6px;
   padding: 8px 24px;
-<<<<<<< HEAD
   font-size: 14px;
   font-weight: 500;
   cursor: pointer;
@@ -1075,201 +917,4 @@
 .confirm-button.rejected {
   background-color: #dc2626;
   color: white;
-}
-/* Table container */
-.table-container {
-  background-color: white;
-  border-radius: 12px;
-  box-shadow: 0 1px 3px rgba(0, 0, 0, 0.05);
-  overflow: hidden;
-  margin-top: 20px;
-}
-
-/* Budget heading above table */
-.budget-heading {
-  font-size: 1.25rem;
-  font-weight: 600;
-  color: #111827;
-  margin-bottom: 16px;
-  padding-left: 8px;
-}
-
-/* Table base styling */
-.proposal-table {
-  width: 100%;
-  border-collapse: separate;
-  border-spacing: 0;
-}
-
-/* Table header */
-.proposal-table thead {
-  background-color: #f8fafc;
-}
-
-.proposal-table th {
-  padding: 16px;
-  text-align: left;
-  font-size: 12px;
-  font-weight: 600;
-  color: #64748b;
-  text-transform: uppercase;
-  letter-spacing: 0.5px;
-  border-bottom: 1px solid #f1f5f9;
-}
-
-/* Table cells */
-.proposal-table td {
-  padding: 16px;
-  font-size: 14px;
-  color: #334155;
-  border-bottom: 1px solid #f1f5f9;
-}
-
-/* Remove border from last row */
-.proposal-table tr:last-child td {
-  border-bottom: none;
-}
-
-/* Status badges */
-.status-badge {
-  display: inline-flex;
-  align-items: center;
-  padding: 6px 12px;
-  border-radius: 16px;
-  font-size: 12px;
-  font-weight: 500;
-}
-
-.status-badge.pending {
-  background-color: #fff7ed;
-  color: #ea580c;
-}
-
-.status-badge.approved {
-  background-color: #f0fdf4;
-  color: #16a34a;
-}
-
-.status-badge.rejected {
-  background-color: #ffebee;
-  color: #d32f2f;
-}
-
-/* Amount styling */
-.amount-cell {
-  font-weight: 500;
-  color: #0f172a;
-}
-
-/* Action buttons */
-.action-button {
-  padding: 6px 16px;
-  border-radius: 6px;
-  font-size: 12px;
-  font-weight: 500;
-  cursor: pointer;
-  border: none;
-  transition: all 0.2s ease;
-}
-
-.action-button.review {
-  background-color: #2563eb;
-  color: white;
-}
-
-.action-button.review:hover {
-  background-color: #1d4ed8;
-}
-
-.action-button.view {
-  background-color: #f1f5f9;
-  color: #475569;
-}
-
-.action-button.view:hover {
-  background-color: #e2e8f0;
-}
-
-/* Pagination */
-.pagination {
-  display: flex;
-  justify-content: space-between;
-  align-items: center;
-  margin-top: 24px;
-  padding: 0 8px;
-}
-
-.pagination-info {
-  color: #64748b;
-  font-size: 14px;
-}
-
-.pagination-controls {
-  display: flex;
-  gap: 8px;
-}
-
-.pagination-button {
-  padding: 8px 16px;
-  background-color: #f8fafc;
-  border: 1px solid #e5e7eb;
-  border-radius: 6px;
-  color: #64748b;
-  font-size: 14px;
-  font-weight: 500;
-  cursor: pointer;
-  transition: all 0.2s ease;
-}
-
-.pagination-button:hover {
-  background-color: #f1f5f9;
-  border-color: #d1d5db;
-}
-
-.pagination-button:disabled {
-  opacity: 0.5;
-  cursor: not-allowed;
-}
-
-.pagination-number {
-  width: 36px;
-  height: 36px;
-  display: flex;
-  align-items: center;
-  justify-content: center;
-  background-color: #f8fafc;
-  border: 1px solid #e5e7eb;
-  border-radius: 6px;
-  color: #64748b;
-=======
-  font-size: 14px;
-  font-weight: 500;
-  cursor: pointer;
-}
-
-.confirm-button {
-  border: none;
-  border-radius: 6px;
-  padding: 8px 24px;
->>>>>>> d34cf9f3
-  font-size: 14px;
-  font-weight: 500;
-  cursor: pointer;
-}
-
-<<<<<<< HEAD
-.pagination-number.active {
-  background-color: #2563eb;
-  color: white;
-  border-color: #2563eb;
-=======
-.confirm-button.approved {
-  background-color: #22c55e;
-  color: white;
-}
-
-.confirm-button.rejected {
-  background-color: #dc2626;
-  color: white;
->>>>>>> d34cf9f3
 }