--- conflicted
+++ resolved
@@ -4,10 +4,6 @@
 import './BudgetProposal.css';
 import { useNavigate } from 'react-router-dom';
 
-<<<<<<< HEAD
-const BudgetProposal = () => {
-  // State management
-=======
 const proposals = [
   { 
     id: 1, 
@@ -39,7 +35,6 @@
 
 const BudgetProposal = () => {
   const navigate = useNavigate();
->>>>>>> d34cf9f3
   const [showBudgetDropdown, setShowBudgetDropdown] = useState(false);
   const [showExpenseDropdown, setShowExpenseDropdown] = useState(false);
   const [showProfileDropdown, setShowProfileDropdown] = useState(false);
@@ -47,18 +42,11 @@
   const [showReviewPopup, setShowReviewPopup] = useState(false);
   const [showCommentPopup, setShowCommentPopup] = useState(false);
   const [showConfirmationPopup, setShowConfirmationPopup] = useState(false);
-<<<<<<< HEAD
-  const [reviewComment, setReviewComment] = useState('');
-  const [reviewStatus, setReviewStatus] = useState('');
-  const [searchTerm, setSearchTerm] = useState('');
-  const navigate = useNavigate();
-=======
   const [selectedProposal, setSelectedProposal] = useState(null);
   const [reviewComment, setReviewComment] = useState('');
   const [reviewStatus, setReviewStatus] = useState('');
   const [showDepartmentFilter, setShowDepartmentFilter] = useState(false);
   const [showStatusFilter, setShowStatusFilter] = useState(false);
->>>>>>> d34cf9f3
 
   // Date and time formatting
   const now = new Date();
@@ -122,19 +110,9 @@
 
   const toggleExpenseDropdown = () => {
     setShowExpenseDropdown(!showExpenseDropdown);
-    setShowBudgetDropdown(false);
-    setShowProfileDropdown(false);
-  };
-
-  const toggleProfileDropdown = () => {
-    setShowProfileDropdown(!showProfileDropdown);
-    setShowBudgetDropdown(false);
-    setShowExpenseDropdown(false);
-  };
-
-<<<<<<< HEAD
-  const closeAllDropdowns = () => {
-=======
+    if (showBudgetDropdown) setShowBudgetDropdown(false);
+  };
+
   const toggleDepartmentFilter = () => {
     setShowDepartmentFilter(!showDepartmentFilter);
     if (showStatusFilter) setShowStatusFilter(false);
@@ -148,7 +126,11 @@
   const handleNavigate = (path) => {
     // Using React Router's navigate function instead of console.log
     navigate(path);
->>>>>>> d34cf9f3
+    setShowBudgetDropdown(false);
+    setShowExpenseDropdown(false);
+  };
+
+  const closeAllDropdowns = () => {
     setShowBudgetDropdown(false);
     setShowExpenseDropdown(false);
     setShowProfileDropdown(false);
@@ -193,14 +175,6 @@
   };
 
   const handleSubmitComment = () => {
-<<<<<<< HEAD
-    console.log('Comment submitted:', reviewComment);
-    closeCommentPopup();
-  };
-
-  const handleSubmitReview = () => {
-    console.log('Review submitted:', {
-=======
     console.log('Submitting comment:', {
       proposalId: selectedProposal?.id,
       comment: reviewComment
@@ -211,18 +185,12 @@
 
   const handleSubmitReview = () => {
     console.log('Submitting review:', {
->>>>>>> d34cf9f3
       proposalId: selectedProposal?.id,
       newStatus: reviewStatus,
       comment: reviewComment
     });
     closeConfirmationPopup();
     closeReviewPopup();
-<<<<<<< HEAD
-  };
-
-  const pendingCount = proposals.filter(p => p.status === 'pending').length;
-=======
     alert(`Review submitted successfully. New status: ${reviewStatus}`);
   };
 
@@ -234,7 +202,6 @@
 
   // Format budget as PHP with commas
   const formattedTotalBudget = `₱${totalBudget.toLocaleString('en-US', {minimumFractionDigits: 2, maximumFractionDigits: 2})}`;
->>>>>>> d34cf9f3
 
   return (
     <div className="app-container">
@@ -243,13 +210,7 @@
         <div className="header-left">
           <h1 className="logo">BUDGETPRO</h1>
           <nav className="main-nav">
-<<<<<<< HEAD
-            <Link to="/dashboard" className="nav-link" onClick={closeAllDropdowns}>
-              Dashboard
-            </Link>
-=======
             <div className="nav-item" onClick={() => handleNavigate('/dashboard')}>Dashboard</div>
->>>>>>> d34cf9f3
             
             {/* Budget Dropdown */}
             <div className="dropdown">
@@ -258,24 +219,6 @@
               </button>
               {showBudgetDropdown && (
                 <div className="dropdown-menu">
-<<<<<<< HEAD
-                  <div className="dropdown-header">Budget</div>
-                  <Link to="/finance/budget-proposal" className="dropdown-item" onClick={closeAllDropdowns}>
-                    Budget Proposal
-                  </Link>
-                  <Link to="/finance/proposal-history" className="dropdown-item" onClick={closeAllDropdowns}>
-                    Proposal History
-                  </Link>
-                  
-                  <div className="dropdown-header">Account</div>
-                  <Link to="/finance/account-setup" className="dropdown-item" onClick={closeAllDropdowns}>
-                    Account Setup
-                  </Link>
-                  <Link to="/finance/ledger-view" className="dropdown-item" onClick={closeAllDropdowns}>
-                    Ledger View
-                  </Link>
-                  <Link to="/finance/journal-entry" className="dropdown-item" onClick={closeAllDropdowns}>
-=======
                   {/* Budget Items */}
                   <h4 className="dropdown-category">Budget</h4>
                   <div className="dropdown-item" onClick={() => handleNavigate('/finance/budget-proposal')}>
@@ -294,7 +237,6 @@
                     Ledger View
                   </div>
                   <div className="dropdown-item" onClick={() => handleNavigate('/finance/journal-entry')}>
->>>>>>> d34cf9f3
                     Journal Entries
                   </Link>
                 </div>
@@ -308,29 +250,18 @@
               </button>
               {showExpenseDropdown && (
                 <div className="dropdown-menu">
-<<<<<<< HEAD
-                  <Link to="/finance/expense-tracking" className="dropdown-item" onClick={closeAllDropdowns}>
-                    Expense Tracking
-                  </Link>
-                  <Link to="/finance/expense-history" className="dropdown-item" onClick={closeAllDropdowns}>
-=======
                   <div className="dropdown-item" onClick={() => handleNavigate('/finance/expense-tracking')}>
                     Expense Tracking
                   </div>
                   <div className="dropdown-item" onClick={() => handleNavigate('/finance/expense-history')}>
->>>>>>> d34cf9f3
                     Expense History
                   </Link>
                 </div>
               )}
             </div>
             
-<<<<<<< HEAD
-            <Link to="/finance/user-management" className="nav-link" onClick={closeAllDropdowns}>
-=======
             {/* User Management - Simple Navigation Item */}
             <div className="nav-item" onClick={() => handleNavigate('/finance/user-management')}>
->>>>>>> d34cf9f3
               User Management
             </Link>
           </nav>
@@ -357,13 +288,7 @@
 
       {/* Main Content */}
       <main className="main-content">
-<<<<<<< HEAD
-        <h1 className="page-title">Budget Proposal</h1>
-        
-        {/* Search and Filter */}
-=======
         {/* Search and Filter Section - Updated to match screenshot */}
->>>>>>> d34cf9f3
         <div className="search-filter-section">
           <div className="search-container">
             <input 
@@ -382,11 +307,7 @@
           </button>
         </div>
 
-<<<<<<< HEAD
-        {/* Summary Cards */}
-=======
         {/* Summary Cards - Updated to match screenshot */}
->>>>>>> d34cf9f3
         <div className="summary-cards">
           <div className="summary-card">
             <div className="card-content">
@@ -423,20 +344,11 @@
               </tr>
             </thead>
             <tbody>
-<<<<<<< HEAD
-              {proposals.map((proposal) => (
-                <tr key={proposal.id}>
-                  <td>{proposal.subject}</td>
-                  <td>{proposal.department}</td>
-                  <td>{proposal.submittedBy}</td>
-                  <td className="amount-column">{proposal.amount}</td>
-=======
               {proposals.map((item) => (
                 <tr key={item.id}>
                   <td>{item.subject}</td>
                   <td>{item.department}</td>
                   <td>{item.submittedBy}</td>
->>>>>>> d34cf9f3
                   <td>
                     <span className={`status-badge ${proposal.status}`}>
                       {proposal.status === 'pending' ? 'Pending' : 
@@ -445,13 +357,8 @@
                   </td>
                   <td>
                     <button 
-<<<<<<< HEAD
-                      className={`action-button ${proposal.action.toLowerCase()}`}
-                      onClick={() => handleReviewClick(proposal)}
-=======
                       className={`action-button ${item.action === 'Review' ? 'review' : 'view'}`}
                       onClick={() => item.action === "Review" ? handleReviewClick(item) : null}
->>>>>>> d34cf9f3
                     >
                       {proposal.action}
                     </button>
@@ -460,23 +367,6 @@
               ))}
             </tbody>
           </table>
-<<<<<<< HEAD
-          
-          {/* Pagination */}
-          <div className="pagination">
-            <button className="pagination-prev">
-              &lt; Prev
-            </button>
-            <div className="pagination-numbers">
-              <button className="pagination-number active">1</button>
-              <button className="pagination-number">2</button>
-              <button className="pagination-number">3</button>
-            </div>
-            <button className="pagination-next">
-              Next &gt;
-            </button>
-          </div>
-=======
           <div className="pagination">
             <button className="pagination-button prev">{'< Prev'}</button>
             <div className="pagination-numbers">
@@ -490,7 +380,6 @@
           <button className="pagination-prev">&lt; Prev</button>
           <button className="pagination-number active">1</button>
           <button className="pagination-next">Next &gt;</button>
->>>>>>> d34cf9f3
         </div>
       </main>
 
@@ -510,16 +399,12 @@
             
             <div className="popup-content">
               <div className="proposal-project-title">
-<<<<<<< HEAD
                 <h3>{selectedProposal.subject}</h3>
                 <span className="proposal-date">April 30, 2025</span>
-=======
-                <h3>{selectedProposal.description || 'Website Redesign Project'}</h3>
-                <span className="proposal-date">{selectedProposal.date || 'April 30, 2025'}</span>
               </div>
               
               <div className="proposal-section">
-                <h4 className="section-title">PROJECT SUMMARY:</h4>
+                <h4 className="section-title">PROJECT SUMMARY</h4>
                 <p className="section-content">
                   {selectedProposal.projectSummary || "This Budget Proposal provides necessary costs associated with the website redesign project (the \"Project\") which we would like to pursue due to increased mobile traffic and improved conversion rates from modern interfaces."}
                 </p>
@@ -530,17 +415,12 @@
                 <p className="section-content">
                   {selectedProposal.projectDescription || "Complete redesign of company website with responsive design, improved UI/UX, integration with CRM, and enhanced e-commerce capabilities to boost customer engagement and sales conversion."}
                 </p>
->>>>>>> d34cf9f3
               </div>
               
               <div className="proposal-section">
-                <h4 className="section-title">PROJECT SUMMARY</h4>
+                <h4 className="section-title">PERIOD OF PERFORMANCE:</h4>
                 <p className="section-content">
-<<<<<<< HEAD
-                  This budget proposal outlines the costs for the {selectedProposal.subject.toLowerCase()}.
-=======
                   {selectedProposal.performancePeriod || "The budget set forth in this Budget Proposal covers the period of performance for the project or 6 months of effort."}
->>>>>>> d34cf9f3
                 </p>
               </div>
               
@@ -553,25 +433,6 @@
                     <div>ESTIMATED COST</div>
                   </div>
                   
-<<<<<<< HEAD
-                  <div className="cost-table-row">
-                    <div className="cost-item-name">
-                      <span className="cost-bullet hardware"></span>
-                      Hardware
-                    </div>
-                    <div className="cost-item-description">Required equipment</div>
-                    <div className="cost-item-amount">₱25,000.00</div>
-                  </div>
-                  
-                  <div className="cost-table-row">
-                    <div className="cost-item-name">
-                      <span className="cost-bullet software"></span>
-                      Software
-                    </div>
-                    <div className="cost-item-description">Licenses and tools</div>
-                    <div className="cost-item-amount">₱25,000.00</div>
-                  </div>
-=======
                   {(selectedProposal.costElements || [
                     { name: 'Hardware', description: 'Workstations, Servers, Testing Devices', amount: '₱25,000.00', color: 'hardware' },
                     { name: 'Software', description: 'Design Tools, Development Platforms, Licenses', amount: '₱25,000.00', color: 'software' },
@@ -587,28 +448,15 @@
                       <div className="cost-item-amount">{item.amount}</div>
                     </div>
                   ))}
->>>>>>> d34cf9f3
                 </div>
               </div>
             </div>
             
             <div className="popup-footer">
               <div className="action-buttons">
-<<<<<<< HEAD
-                <button className="action-button comment-button" onClick={handleCommentClick}>
-                  Comment
-                </button>
-                <button className="action-button reject-button" onClick={() => handleStatusChange('rejected')}>
-                  Reject
-                </button>
-                <button className="action-button approve-button" onClick={() => handleStatusChange('approved')}>
-                  Approve
-                </button>
-=======
                 <button className="action-button comment-button" onClick={handleCommentClick}>Comment</button>
                 <button className="action-button reject-button" onClick={() => handleStatusChange('rejected')}>Reject</button>
                 <button className="action-button approve-button" onClick={() => handleStatusChange('approved')}>Approve</button>
->>>>>>> d34cf9f3
               </div>
             </div>
           </div>
@@ -638,20 +486,12 @@
                 <div className="approval-date">May 14, 2025 • Finance Department</div>
               </div>
               
-<<<<<<< HEAD
-              <h3 className="proposal-name">{selectedProposal.subject}</h3>
-=======
               <h3 className="proposal-name">{selectedProposal.description || 'IT Equipment Purchase'}</h3>
->>>>>>> d34cf9f3
               
               <ul className="proposal-details">
                 <li>• {selectedProposal.amount}</li>
                 <li>• Requested by: {selectedProposal.department} Department</li>
-<<<<<<< HEAD
-                <li>• Submitted by: {selectedProposal.submittedBy}</li>
-=======
                 <li>• {selectedProposal.date}</li>
->>>>>>> d34cf9f3
               </ul>
               
               <div className="comment-section">
@@ -666,15 +506,13 @@
             </div>
             
             <div className="comment-popup-footer">
-              <button className="save-button" onClick={handleSubmitComment}>
-                Save
-              </button>
+              <button className="save-button" onClick={handleSubmitComment}>Save</button>
             </div>
           </div>
         </div>
       )}
 
-      {/* Confirmation Popup */}
+      {/* New Confirmation Popup for Approve/Reject */}
       {showConfirmationPopup && selectedProposal && (
         <div className="popup-overlay">
           <div className="confirmation-popup">
@@ -701,7 +539,7 @@
               </h3>
               
               <div className="proposal-summary">
-                <h4 className="proposal-name">{selectedProposal.subject}</h4>
+                <h4 className="proposal-name">{selectedProposal.description}</h4>
                 <ul className="proposal-details">
                   <li>• Budget Amount: {selectedProposal.amount}</li>
                   <li>• Department: {selectedProposal.department}</li>
@@ -721,67 +559,6 @@
             </div>
             
             <div className="confirmation-footer">
-              <button className="cancel-button" onClick={closeConfirmationPopup}>
-                Cancel
-              </button>
-              <button 
-                className={`confirm-button ${reviewStatus}`} 
-                onClick={handleSubmitReview}
-              >
-                {reviewStatus === 'approved' ? 'Confirm Approval' : 'Confirm Rejection'}
-              </button>
-            </div>
-          </div>
-        </div>
-      )}
-
-      {/* New Confirmation Popup for Approve/Reject */}
-      {showConfirmationPopup && selectedProposal && (
-        <div className="popup-overlay">
-          <div className="confirmation-popup">
-            <div className="confirmation-header">
-              <button className="back-button" onClick={closeConfirmationPopup}>
-                <ArrowLeft size={20} />
-              </button>
-              <h2 className="confirmation-title">
-                {reviewStatus === 'approved' ? 'Approve Budget' : 'Reject Budget'}
-              </h2>
-            </div>
-            
-            <div className="confirmation-content">
-              <div className="confirmation-icon-container">
-                <div className={`confirmation-icon ${reviewStatus}`}>
-                  {reviewStatus === 'approved' ? '✓' : '✕'}
-                </div>
-              </div>
-              
-              <h3 className="confirmation-message">
-                {reviewStatus === 'approved' 
-                  ? 'Are you sure you want to approve this budget proposal?' 
-                  : 'Are you sure you want to reject this budget proposal?'}
-              </h3>
-              
-              <div className="proposal-summary">
-                <h4 className="proposal-name">{selectedProposal.description}</h4>
-                <ul className="proposal-details">
-                  <li>• Budget Amount: {selectedProposal.amount}</li>
-                  <li>• Department: {selectedProposal.department}</li>
-                  <li>• Submitted by: {selectedProposal.submittedBy}</li>
-                </ul>
-              </div>
-              
-              <div className="comment-section">
-                <p className="comment-label">Add Comment:</p>
-                <textarea 
-                  className="comment-input" 
-                  value={reviewComment}
-                  onChange={(e) => setReviewComment(e.target.value)}
-                  placeholder="Add your comment or reason here..."
-                ></textarea>
-              </div>
-            </div>
-            
-            <div className="confirmation-footer">
               <button className="cancel-button" onClick={closeConfirmationPopup}>Cancel</button>
               <button 
                 className={`confirm-button ${reviewStatus}`} 
