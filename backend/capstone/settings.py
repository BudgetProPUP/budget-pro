from pathlib import Path
import os
import dj_database_url
from dotenv import load_dotenv
import sys

<<<<<<< HEAD
# Build paths inside the project like this: BASE_DIR / 'subdir'.
BASE_DIR = Path(__file__).resolve().parent.parent

# Load environment variables from .env file
load_dotenv(BASE_DIR / 'capstone' / '.env')
=======
# Detect if running tests
TESTING = 'test' in sys.argv

# Load .env from capstone folder
BASE_DIR = Path(__file__).resolve().parent  # Points to /capstone
load_dotenv(BASE_DIR / '.env')  # Explicit path

# Frontend URL (for password reset links)
FRONTEND_URL = os.getenv('FRONTEND_URL', 'http://localhost:5173')


# Fix the BASE_DIR and .env loading
BASE_DIR = Path(__file__).resolve().parent.parent  # This should point to /backend
load_dotenv(BASE_DIR.parent / 'backend' / 'capstone' / '.env')  # Load from capstone/.env

# Quick-start development settings - unsuitable for production
# See https://docs.djangoproject.com/en/5.2/howto/deployment/checklist/
>>>>>>> e8334e8f

# SECURITY WARNING: keep the secret key used in production secret!
SECRET_KEY = os.getenv('SECRET_KEY', os.getenv('DJANGO_SECRET_KEY', 'fallback-secret-key-change-in-production'))

# SECURITY WARNING: don't run with debug turned on in production!
DEBUG = os.getenv('DEBUG', 'False').lower() == 'true'

# Railway hosts
ALLOWED_HOSTS = [
    'localhost',
    '127.0.0.1',
    '.railway.app',
    '.up.railway.app',
]

# Application definition
INSTALLED_APPS = [
    'django.contrib.admin',
    'django.contrib.auth',
    'django.contrib.contenttypes',
    'django.contrib.sessions',
    'django.contrib.messages',
    'django.contrib.staticfiles',
    
    # Third-party apps
    'rest_framework',
    'rest_framework_simplejwt',
    'rest_framework_simplejwt.token_blacklist',
    'corsheaders',
    'drf_spectacular',
    
    # Local apps
    'core',
]

AUTH_USER_MODEL = 'core.User'

AUTHENTICATION_BACKENDS = [
    'core.authentication.EmailOrPhoneNumberBackend',
    'django.contrib.auth.backends.ModelBackend',
]

# CORS settings
CORS_ALLOWED_ORIGINS = [
    "http://localhost:5173",
    "http://127.0.0.1:5173",
]

CORS_ALLOW_ALL_ORIGINS = DEBUG  # Only allow all origins in development
CORS_ALLOW_CREDENTIALS = True

MIDDLEWARE = [
    'django.middleware.security.SecurityMiddleware',
    'whitenoise.middleware.WhiteNoiseMiddleware',
    'django.contrib.sessions.middleware.SessionMiddleware',
    'corsheaders.middleware.CorsMiddleware',
    'django.middleware.common.CommonMiddleware',
    'django.middleware.csrf.CsrfViewMiddleware',
    'django.contrib.auth.middleware.AuthenticationMiddleware',
    'django.contrib.messages.middleware.MessageMiddleware',
    'django.middleware.clickjacking.XFrameOptionsMiddleware',
]

ROOT_URLCONF = 'capstone.urls'

TEMPLATES = [
    {
        'BACKEND': 'django.template.backends.django.DjangoTemplates',
        'DIRS': [],
        'APP_DIRS': True,
        'OPTIONS': {
            'context_processors': [
                'django.template.context_processors.debug',
                'django.template.context_processors.request',
                'django.contrib.auth.context_processors.auth',
                'django.contrib.messages.context_processors.messages',
            ],
        },
    },
]

WSGI_APPLICATION = 'capstone.wsgi.application'

# Database configuration
if os.getenv('DATABASE_URL'):
    # Production database (Railway PostgreSQL)
    DATABASES = {
        'default': dj_database_url.config(
            default=os.getenv('DATABASE_URL'),
            conn_max_age=600,
            conn_health_checks=True,
        )
    }
else:
    # Development database
    DATABASES = {
        'default': {
            'ENGINE': 'django.db.backends.postgresql',
            'NAME': os.getenv('DB_NAME', 'budgetpro_db'),
            'USER': os.getenv('DB_USER', 'postgres'),
            'PASSWORD': os.getenv('DB_PASSWORD', 'a4d'),
            'HOST': os.getenv('DB_HOST', 'localhost'),
            'PORT': os.getenv('DB_PORT', '5432'),
        }
    }

# REST Framework settings
REST_FRAMEWORK = {
    'DEFAULT_AUTHENTICATION_CLASSES': (
        'rest_framework_simplejwt.authentication.JWTAuthentication',
    ),
    'DEFAULT_PERMISSION_CLASSES': [
        'rest_framework.permissions.IsAuthenticated',
    ],
    'DEFAULT_SCHEMA_CLASS': 'drf_spectacular.openapi.AutoSchema',
}

# JWT Settings
from datetime import timedelta

SIMPLE_JWT = {
    'ACCESS_TOKEN_LIFETIME': timedelta(minutes=30),
    'REFRESH_TOKEN_LIFETIME': timedelta(days=1),
    'ROTATE_REFRESH_TOKENS': True,
    'BLACKLIST_AFTER_ROTATION': True,
    'UPDATE_LAST_LOGIN': False,
    'ALGORITHM': 'HS256',
    'SIGNING_KEY': SECRET_KEY,
    'AUTH_HEADER_TYPES': ('Bearer',),
    'USER_ID_FIELD': 'id',
    'USER_ID_CLAIM': 'user_id',
}

# Password validation
AUTH_PASSWORD_VALIDATORS = [
    {
        'NAME': 'django.contrib.auth.password_validation.UserAttributeSimilarityValidator',
    },
    {
        'NAME': 'core.password_validators.CustomPasswordValidator',
        'OPTIONS': {
            'min_length': 8,
            'max_length': 64,
        }
    },
    {
        'NAME': 'django.contrib.auth.password_validation.CommonPasswordValidator',
    },
]

# Internationalization
LANGUAGE_CODE = 'en-us'
TIME_ZONE = 'UTC'
USE_I18N = True
USE_TZ = True

# Static files configuration
STATIC_URL = '/static/'
STATIC_ROOT = os.path.join(BASE_DIR, 'staticfiles')
STATICFILES_STORAGE = 'whitenoise.storage.CompressedManifestStaticFilesStorage'

# Email Configuration
EMAIL_BACKEND = os.getenv('EMAIL_BACKEND', 'django.core.mail.backends.smtp.EmailBackend')
EMAIL_HOST = os.getenv('EMAIL_HOST', 'smtp.gmail.com')
EMAIL_PORT = int(os.getenv('EMAIL_PORT', 587))
EMAIL_USE_TLS = os.getenv('EMAIL_USE_TLS', 'True') == 'True'
EMAIL_HOST_USER = os.getenv('EMAIL_HOST_USER')
EMAIL_HOST_PASSWORD = os.getenv('EMAIL_HOST_PASSWORD')
DEFAULT_FROM_EMAIL = os.getenv('DEFAULT_FROM_EMAIL', EMAIL_HOST_USER)

<<<<<<< HEAD
# Frontend URL
FRONTEND_URL = os.getenv('FRONTEND_URL', 'http://localhost:5173')
=======
# Add static files configuration for Railway
STATIC_URL = '/static/'
STATIC_ROOT = os.path.join(BASE_DIR, 'staticfiles')

# For Railway deployment
STATICFILES_STORAGE = 'whitenoise.storage.CompressedManifestStaticFilesStorage'
>>>>>>> e8334e8f

# Default primary key field type
DEFAULT_AUTO_FIELD = 'django.db.models.BigAutoField'

# DRF Spectacular settings
SPECTACULAR_SETTINGS = {
    "TITLE": "Budget Pro API",
    "DESCRIPTION": "Budget management system API",
    "VERSION": "1.0.0",
    "SERVE_INCLUDE_SCHEMA": False,
}<|MERGE_RESOLUTION|>--- conflicted
+++ resolved
@@ -1,47 +1,35 @@
+"""
+Django settings for capstone project.
+"""
 from pathlib import Path
 import os
 import dj_database_url
 from dotenv import load_dotenv
 import sys
 
-<<<<<<< HEAD
-# Build paths inside the project like this: BASE_DIR / 'subdir'.
-BASE_DIR = Path(__file__).resolve().parent.parent
-
-# Load environment variables from .env file
-load_dotenv(BASE_DIR / 'capstone' / '.env')
-=======
 # Detect if running tests
 TESTING = 'test' in sys.argv
 
-# Load .env from capstone folder
-BASE_DIR = Path(__file__).resolve().parent  # Points to /capstone
-load_dotenv(BASE_DIR / '.env')  # Explicit path
+# Build paths inside the project like this: BASE_DIR / 'subdir'.
+BASE_DIR = Path(__file__).resolve().parent.parent  # This points to /backend
+
+# Load environment variables from the capstone/.env file
+load_dotenv(BASE_DIR / 'capstone' / '.env')
 
 # Frontend URL (for password reset links)
 FRONTEND_URL = os.getenv('FRONTEND_URL', 'http://localhost:5173')
 
-
-# Fix the BASE_DIR and .env loading
-BASE_DIR = Path(__file__).resolve().parent.parent  # This should point to /backend
-load_dotenv(BASE_DIR.parent / 'backend' / 'capstone' / '.env')  # Load from capstone/.env
-
-# Quick-start development settings - unsuitable for production
-# See https://docs.djangoproject.com/en/5.2/howto/deployment/checklist/
->>>>>>> e8334e8f
-
 # SECURITY WARNING: keep the secret key used in production secret!
-SECRET_KEY = os.getenv('SECRET_KEY', os.getenv('DJANGO_SECRET_KEY', 'fallback-secret-key-change-in-production'))
+SECRET_KEY = os.getenv('DJANGO_SECRET_KEY', 'g^-i4u72k#@x1xmf4r@$%afoft=xsati0&8o9v5sa(s-#_wz++')
 
 # SECURITY WARNING: don't run with debug turned on in production!
 DEBUG = os.getenv('DEBUG', 'False').lower() == 'true'
 
-# Railway hosts
 ALLOWED_HOSTS = [
     'localhost',
     '127.0.0.1',
-    '.railway.app',
-    '.up.railway.app',
+    '.railway.app',  # Allow all Railway subdomains
+    '.up.railway.app',  # Railway's new domain format
 ]
 
 # Application definition
@@ -59,6 +47,7 @@
     'rest_framework_simplejwt.token_blacklist',
     'corsheaders',
     'drf_spectacular',
+    'debug_toolbar',
     
     # Local apps
     'core',
@@ -73,16 +62,56 @@
 
 # CORS settings
 CORS_ALLOWED_ORIGINS = [
-    "http://localhost:5173",
+    "http://localhost:5173",  # Vite default dev server
     "http://127.0.0.1:5173",
+    # Add your Railway frontend URL here after deployment
 ]
 
 CORS_ALLOW_ALL_ORIGINS = DEBUG  # Only allow all origins in development
 CORS_ALLOW_CREDENTIALS = True
 
+# Email Configuration
+EMAIL_BACKEND = os.getenv('EMAIL_BACKEND', 'django.core.mail.backends.smtp.EmailBackend')
+EMAIL_HOST = os.getenv('EMAIL_HOST', 'smtp.gmail.com')
+EMAIL_PORT = int(os.getenv('EMAIL_PORT', 587))
+EMAIL_USE_TLS = os.getenv('EMAIL_USE_TLS', 'True') == 'True'
+EMAIL_HOST_USER = os.getenv('EMAIL_HOST_USER')
+EMAIL_HOST_PASSWORD = os.getenv('EMAIL_HOST_PASSWORD')
+DEFAULT_FROM_EMAIL = os.getenv('DEFAULT_FROM_EMAIL', EMAIL_HOST_USER)
+
+MEDIA_URL = '/media/'
+MEDIA_ROOT = os.path.join(BASE_DIR, 'media')
+
+# Debug toolbar settings
+INTERNAL_IPS = [
+    '127.0.0.1',
+]
+
+# JWT Settings
+from datetime import timedelta
+
+SIMPLE_JWT = {
+    'ACCESS_TOKEN_LIFETIME': timedelta(minutes=30),
+    'REFRESH_TOKEN_LIFETIME': timedelta(days=1),
+    'ROTATE_REFRESH_TOKENS': True,
+    'BLACKLIST_AFTER_ROTATION': True,
+    'UPDATE_LAST_LOGIN': False,
+    
+    'ALGORITHM': 'HS256',
+    'SIGNING_KEY': SECRET_KEY,
+    'VERIFYING_KEY': None,
+    'AUDIENCE': None,
+    'ISSUER': None,
+    
+    'AUTH_HEADER_TYPES': ('Bearer',),
+    'AUTH_HEADER_NAME': 'HTTP_AUTHORIZATION',
+    'USER_ID_FIELD': 'id',
+    'USER_ID_CLAIM': 'user_id',
+}
+
 MIDDLEWARE = [
     'django.middleware.security.SecurityMiddleware',
-    'whitenoise.middleware.WhiteNoiseMiddleware',
+    'whitenoise.middleware.WhiteNoiseMiddleware',  # For static files in production
     'django.contrib.sessions.middleware.SessionMiddleware',
     'corsheaders.middleware.CorsMiddleware',
     'django.middleware.common.CommonMiddleware',
@@ -90,9 +119,44 @@
     'django.contrib.auth.middleware.AuthenticationMiddleware',
     'django.contrib.messages.middleware.MessageMiddleware',
     'django.middleware.clickjacking.XFrameOptionsMiddleware',
-]
+    'debug_toolbar.middleware.DebugToolbarMiddleware',
+]
+
+# REST Framework settings
+REST_FRAMEWORK = {
+    'DEFAULT_AUTHENTICATION_CLASSES': (
+        'rest_framework_simplejwt.authentication.JWTAuthentication',
+    ),
+    'DEFAULT_PERMISSION_CLASSES': [
+        'rest_framework.permissions.IsAuthenticated',
+    ],
+    'DEFAULT_SCHEMA_CLASS': 'drf_spectacular.openapi.AutoSchema',
+    'DEFAULT_FILTER_BACKENDS': [
+        'django_filters.rest_framework.DjangoFilterBackend',
+        'rest_framework.filters.SearchFilter',
+    ],
+}
 
 ROOT_URLCONF = 'capstone.urls'
+
+# DRF Spectacular settings for API documentation
+SPECTACULAR_SETTINGS = {
+    "TITLE": "My API",
+    "DESCRIPTION": "Auto-generated documentation",
+    "VERSION": "1.0.0",
+    "SERVE_INCLUDE_SCHEMA": False,
+    'SWAGGER_UI_SETTINGS': {
+        'defaultModelsExpandDepth': -1,
+    },
+    'COMPONENT_SPLIT_REQUEST': True,
+    'SCHEMA_PATH_PREFIX': r'/api/',
+    'TAGS': [
+        {'name': 'Authentication', 'description': 'User login/logout operations'},
+    ],
+    'APPEND_COMMON_PREFIX': False,
+    'TAGS_SORTER': 'alpha',
+    'OPERATION_SORTER': 'method',
+}
 
 TEMPLATES = [
     {
@@ -101,7 +165,6 @@
         'APP_DIRS': True,
         'OPTIONS': {
             'context_processors': [
-                'django.template.context_processors.debug',
                 'django.template.context_processors.request',
                 'django.contrib.auth.context_processors.auth',
                 'django.contrib.messages.context_processors.messages',
@@ -112,7 +175,7 @@
 
 WSGI_APPLICATION = 'capstone.wsgi.application'
 
-# Database configuration
+# Database Configuration
 if os.getenv('DATABASE_URL'):
     # Production database (Railway PostgreSQL)
     DATABASES = {
@@ -123,44 +186,22 @@
         )
     }
 else:
-    # Development database
+    # Development database (your local PostgreSQL)
     DATABASES = {
         'default': {
             'ENGINE': 'django.db.backends.postgresql',
-            'NAME': os.getenv('DB_NAME', 'budgetpro_db'),
-            'USER': os.getenv('DB_USER', 'postgres'),
-            'PASSWORD': os.getenv('DB_PASSWORD', 'a4d'),
+            'NAME': os.getenv('DB_NAME'),
+            'USER': os.getenv('DB_USER'),
+            'PASSWORD': os.getenv('DB_PASSWORD'),
             'HOST': os.getenv('DB_HOST', 'localhost'),
             'PORT': os.getenv('DB_PORT', '5432'),
         }
     }
 
-# REST Framework settings
-REST_FRAMEWORK = {
-    'DEFAULT_AUTHENTICATION_CLASSES': (
-        'rest_framework_simplejwt.authentication.JWTAuthentication',
-    ),
-    'DEFAULT_PERMISSION_CLASSES': [
-        'rest_framework.permissions.IsAuthenticated',
-    ],
-    'DEFAULT_SCHEMA_CLASS': 'drf_spectacular.openapi.AutoSchema',
-}
-
-# JWT Settings
-from datetime import timedelta
-
-SIMPLE_JWT = {
-    'ACCESS_TOKEN_LIFETIME': timedelta(minutes=30),
-    'REFRESH_TOKEN_LIFETIME': timedelta(days=1),
-    'ROTATE_REFRESH_TOKENS': True,
-    'BLACKLIST_AFTER_ROTATION': True,
-    'UPDATE_LAST_LOGIN': False,
-    'ALGORITHM': 'HS256',
-    'SIGNING_KEY': SECRET_KEY,
-    'AUTH_HEADER_TYPES': ('Bearer',),
-    'USER_ID_FIELD': 'id',
-    'USER_ID_CLAIM': 'user_id',
-}
+# Superuser environment variables
+DJANGO_SUPERUSER_USERNAME = os.getenv('DJANGO_SUPERUSER_USERNAME')
+DJANGO_SUPERUSER_EMAIL = os.getenv('DJANGO_SUPERUSER_EMAIL')
+DJANGO_SUPERUSER_PASSWORD = os.getenv('DJANGO_SUPERUSER_PASSWORD')
 
 # Password validation
 AUTH_PASSWORD_VALIDATORS = [
@@ -185,39 +226,12 @@
 USE_I18N = True
 USE_TZ = True
 
-# Static files configuration
+# Static files (CSS, JavaScript, Images) - FIXED FOR RAILWAY
 STATIC_URL = '/static/'
 STATIC_ROOT = os.path.join(BASE_DIR, 'staticfiles')
+
+# Whitenoise settings for static files in production
 STATICFILES_STORAGE = 'whitenoise.storage.CompressedManifestStaticFilesStorage'
 
-# Email Configuration
-EMAIL_BACKEND = os.getenv('EMAIL_BACKEND', 'django.core.mail.backends.smtp.EmailBackend')
-EMAIL_HOST = os.getenv('EMAIL_HOST', 'smtp.gmail.com')
-EMAIL_PORT = int(os.getenv('EMAIL_PORT', 587))
-EMAIL_USE_TLS = os.getenv('EMAIL_USE_TLS', 'True') == 'True'
-EMAIL_HOST_USER = os.getenv('EMAIL_HOST_USER')
-EMAIL_HOST_PASSWORD = os.getenv('EMAIL_HOST_PASSWORD')
-DEFAULT_FROM_EMAIL = os.getenv('DEFAULT_FROM_EMAIL', EMAIL_HOST_USER)
-
-<<<<<<< HEAD
-# Frontend URL
-FRONTEND_URL = os.getenv('FRONTEND_URL', 'http://localhost:5173')
-=======
-# Add static files configuration for Railway
-STATIC_URL = '/static/'
-STATIC_ROOT = os.path.join(BASE_DIR, 'staticfiles')
-
-# For Railway deployment
-STATICFILES_STORAGE = 'whitenoise.storage.CompressedManifestStaticFilesStorage'
->>>>>>> e8334e8f
-
 # Default primary key field type
-DEFAULT_AUTO_FIELD = 'django.db.models.BigAutoField'
-
-# DRF Spectacular settings
-SPECTACULAR_SETTINGS = {
-    "TITLE": "Budget Pro API",
-    "DESCRIPTION": "Budget management system API",
-    "VERSION": "1.0.0",
-    "SERVE_INCLUDE_SCHEMA": False,
-}+DEFAULT_AUTO_FIELD = 'django.db.models.BigAutoField'