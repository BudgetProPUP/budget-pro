--- conflicted
+++ resolved
@@ -1,10 +1,3 @@
-//TODO: Add popup helper when hovering over overflowing content
-<<<<<<< HEAD
-//TODO: May need filter for pending. 
-//Question: Should only approved appear here?
-=======
-
->>>>>>> 3d397d23
 import React, { useState, useEffect, useMemo } from "react";
 import {
   ChevronDown,
@@ -34,6 +27,10 @@
 import { getAccountTypes } from "../../API/dropdownAPI";
 import { useAuth } from "../../context/AuthContext";
 import ManageProfile from "./ManageProfile";
+
+//TODO: Add popup helper when hovering over overflowing content
+//TODO: May need filter for pending. 
+//Question: Should only approved appear here?
 
 const financeOperatorNames = [
   "Finance Operator",
