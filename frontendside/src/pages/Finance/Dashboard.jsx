--- conflicted
+++ resolved
@@ -156,13 +156,7 @@
   const [exampleForecastData, setExampleForecastData] = useState([]);
   const navigate = useNavigate();
 
-<<<<<<< HEAD
   // Existing state variables
-=======
-  const [showManageProfile, setShowManageProfile] = useState(false);
-
-  // --- NEW STATE FOR API DATA ---
->>>>>>> daac5976
   const [summaryData, setSummaryData] = useState(null);
   const [moneyFlowData, setMoneyFlowData] = useState(null);
   const [forecastData, setForecastData] = useState([]);
