from decimal import Decimal
from .models import (
    Account, AccountType, BudgetAllocation, BudgetProposal, BudgetProposalItem, Department,
    FiscalYear, JournalEntry, JournalEntryLine, ProposalComment, ProposalHistory
)
from rest_framework import serializers
from django.db.models import Sum
from django.utils import timezone
from django.core.validators import MinValueValidator


class BudgetProposalSummarySerializer(serializers.Serializer):
    total_proposals = serializers.IntegerField()
    pending_approvals = serializers.IntegerField()
    total_budget = serializers.DecimalField(max_digits=15, decimal_places=2)


class BudgetProposalListSerializer(serializers.ModelSerializer):
    # RENAMED from department_name to match proposal table
<<<<<<< HEAD
    department = serializers.CharField(
        source='department.name', read_only=True)
    # RENAMED from submitted_by_name to match proposal table
    submitted_by = serializers.CharField(
        source='submitted_by_name', read_only=True)
    # ADDED: Dynamically determine category
    category = serializers.SerializerMethodField()
=======
    submitted_by = serializers.CharField(
        source='submitted_by_name', read_only=True)
>>>>>>> bf5ec9d3
    # ADDED: Total cost of the proposal
    amount = serializers.SerializerMethodField()
    # ADDED: Reference ID for the table
    reference = serializers.CharField(source='external_system_id', read_only=True)
<<<<<<< HEAD
=======
    # RENAMED from title to subject to match UI
    subject = serializers.CharField(source='title', read_only=True)
    # ADDED: Dynamically determine category from the first item
    category = serializers.SerializerMethodField()
>>>>>>> bf5ec9d3

    class Meta:
        model = BudgetProposal
        fields = [
<<<<<<< HEAD
            'id', 'reference', 'title', 'category', 'department', 'submitted_by',
=======
            'id', 'reference', 'subject', 'category', 'submitted_by',
>>>>>>> bf5ec9d3
            'amount', 'status'
        ]

    def get_amount(self, obj):
        # Calculates the sum of estimated_cost for all items in the proposal
        return obj.items.aggregate(total=Sum('estimated_cost'))['total'] or 0

    def get_category(self, obj):
<<<<<<< HEAD
        # Derives the category from the proposal's items as requested
        # Uses the category of the first item as the representative category
        first_item = obj.items.first()
        if first_item and hasattr(first_item, 'account') and first_item.account:
             # This assumes that the category can be derived from the account of the item.
             # If items have a direct category link, that should be used instead.
             # For now, using a placeholder logic. A more robust solution would be needed
             # if items can belong to multiple, distinct expense categories.
             # Let's assume the first item's account type is a good proxy.
            return first_item.account.account_type.name
        
        # Fallback for proposals with no items or items without accounts
=======
        # Derives the category from the first item's account type.
        first_item = obj.items.first()
        if first_item and first_item.account and first_item.account.account_type:
            return first_item.account.account_type.name
>>>>>>> bf5ec9d3
        return "Uncategorized"

class BudgetProposalItemSerializer(serializers.ModelSerializer):
    account_code = serializers.CharField(source='account.code', read_only=True)

    class Meta:
        model = BudgetProposalItem
        fields = ['cost_element', 'description',
                  'estimated_cost', 'account_code']


# For creating a comment
class ProposalCommentCreateSerializer(serializers.Serializer):
    comment = serializers.CharField(max_length=1000)


class ProposalCommentSerializer(serializers.ModelSerializer):
    user_username = serializers.CharField(read_only=True)

    class Meta:
        model = ProposalComment
        fields = ['id', 'user_id', 'user_username', 'comment', 'created_at']


class BudgetProposalDetailSerializer(serializers.ModelSerializer):
    department_name = serializers.CharField(
        source='department.name', read_only=True)
    items = BudgetProposalItemSerializer(many=True, read_only=True)
    total_cost = serializers.SerializerMethodField()
    comments = ProposalCommentSerializer(many=True, read_only=True)
    last_reviewed_at = serializers.SerializerMethodField()
    latest_review_comment = serializers.SerializerMethodField()

    class Meta:
        model = BudgetProposal
        fields = [
            'id', 'external_system_id', 'title', 'project_summary', 'project_description',
            'performance_notes', 'submitted_by_name', 'status', 'department_name',
            'fiscal_year', 'performance_start_date', 'performance_end_date',
            'items', 'total_cost', 'document', 'comments', 'last_reviewed_at',
            'approved_by_name', 'approval_date', 'rejected_by_name', 'rejection_date',
            'latest_review_comment',
        ]

    def get_total_cost(self, obj): return obj.items.aggregate(
        total=Sum('estimated_cost'))['total'] or 0

    def get_last_reviewed_at(self, obj):
        if obj.status == 'APPROVED':
            return obj.approval_date
        elif obj.status == 'REJECTED':
            return obj.rejection_date
        return None

    def get_latest_review_comment(self, obj):
        review_history = obj.history.filter(
            action__in=['APPROVED', 'REJECTED']).order_by('-action_at').first()
        if not review_history:
            return None
        comment = obj.comments.filter(user_username=review_history.action_by_name,
                                      created_at__gte=review_history.action_at).order_by('created_at').first()
        return ProposalCommentSerializer(comment, context=self.context).data if comment else None


class ProposalHistorySerializer(serializers.ModelSerializer):
<<<<<<< HEAD
    # ADDED: Proposal ID (external) for the history table
    proposal_id = serializers.CharField(
        source='proposal.external_system_id', read_only=True)
    # RENAMED: from proposal_title to proposal to match UI
    proposal = serializers.CharField(
        source='proposal.title', read_only=True)
    # RENAMED: from action_by_name to match UI
    last_modified_by = serializers.CharField(
        source='action_by_name', read_only=True)
    # RENAMED: from action_at to match UI
    last_modified = serializers.DateTimeField(source='action_at', read_only=True)
    # RENAMED: from new_status to match UI
=======
    # MODIFIED: Renamed fields to match the UI table columns
    proposal_id = serializers.CharField(
        source='proposal.external_system_id', read_only=True)
    proposal = serializers.CharField(
        source='proposal.title', read_only=True)
    last_modified_by = serializers.CharField(
        source='action_by_name', read_only=True)
    last_modified = serializers.DateTimeField(source='action_at', read_only=True)
>>>>>>> bf5ec9d3
    status = serializers.CharField(source='new_status', read_only=True)

    class Meta:
        model = ProposalHistory
        fields = ['id', 'proposal_id', 'proposal',
                  'last_modified', 'last_modified_by', 'status']
        
class AccountSetupSerializer(serializers.ModelSerializer):
    account_type = serializers.CharField(source='account_type.name')
    accomplished = serializers.SerializerMethodField()
    accomplishment_date = serializers.SerializerMethodField()

    class Meta:
        model = Account
        fields = [
            'code',
            'name',
            'account_type',
            'is_active',
            'accomplished',
            'accomplishment_date'
        ]

    def get_fiscal_year(self):
        return self.context.get('fiscal_year')

    def get_accomplished(self, obj):
        fiscal_year = self.get_fiscal_year()
        if not fiscal_year:
            return False
        return obj.allocations.filter(
            is_active=True,
            fiscal_year=fiscal_year
        ).exists()

    def get_accomplishment_date(self, obj):
        fiscal_year = self.get_fiscal_year()
        if not fiscal_year:
            return None
        alloc = obj.allocations.filter(
            is_active=True,
            fiscal_year=fiscal_year
        ).order_by('created_at').first()
        return alloc.created_at if alloc else None


class LedgerViewSerializer(serializers.ModelSerializer):
    # RENAMED to reference_id to be clearer for the frontend
    reference_id = serializers.CharField(
        source='journal_entry.entry_id', read_only=True)
    date = serializers.DateField(source='journal_entry.date', read_only=True)
    category = serializers.CharField(
        source='journal_entry.category', read_only=True)
    # CORRECTED: Use the description from the line item itself for more detail
    description = serializers.CharField(read_only=True)
    # ADDED: Include the account name as required by the UI
    account = serializers.CharField(source='account.name', read_only=True)

    class Meta:
        model = JournalEntryLine
        # UPDATED: Matched fields to the new UI columns
        fields = ['reference_id', 'date', 'category', 'description', 'account', 'amount']


class JournalEntryListSerializer(serializers.ModelSerializer):
    """
    Serializer for Journal Entry Page listing view
    """
    created_by_username = serializers.CharField(read_only=True)

    class Meta:
        model = JournalEntry
        fields = ['entry_id', 'date', 'category', 'description',
                  'total_amount', 'created_by_username']


class JournalEntryLineInputSerializer(serializers.Serializer):
    account_id = serializers.IntegerField()
    transaction_type = serializers.ChoiceField(choices=['DEBIT', 'CREDIT'])
    journal_transaction_type = serializers.ChoiceField(
        choices=['CAPITAL_EXPENDITURE', 'OPERATIONAL_EXPENDITURE', 'TRANSFER'])
    amount = serializers.DecimalField(max_digits=15, decimal_places=2)


class JournalEntryCreateSerializer(serializers.Serializer):
    date = serializers.DateField()
    category = serializers.ChoiceField(
        choices=[c[0] for c in JournalEntry._meta.get_field('category').choices])
    description = serializers.CharField()
    lines = JournalEntryLineInputSerializer(many=True)

    def validate_lines(self, value):  # Fine
        if len(value) < 2:
            raise serializers.ValidationError(
                "At least 2 journal lines are required (e.g., 1 debit and 1 credit).")
        return value

    def create(self, validated_data):
        # user = self.context['request'].user # OLD
        # In budget_service, request.user will be populated by JWTAuthentication
        # It will have attributes like id, username, role from the JWT.
        request_user = self.context['request'].user

        lines_data = validated_data.pop('lines')
        total_amount = sum(line['amount'] if line['transaction_type']
                           == 'DEBIT' else -line['amount'] for line in lines_data)

        entry = JournalEntry.objects.create(
            # created_by=user, # OLD
            created_by_user_id=request_user.id,  # NEW - from JWT
            # NEW - from JWT (ensure 'username' claim exists)
            created_by_username=getattr(request_user, 'username', 'N/A'),
            total_amount=abs(total_amount),
            **validated_data
        )
        for line_data in lines_data:
            account = Account.objects.get(id=line_data['account_id'])
            JournalEntryLine.objects.create(
                journal_entry=entry, account=account,
                transaction_type=line_data['transaction_type'],
                journal_transaction_type=line_data['journal_transaction_type'],
                amount=line_data['amount'],
                description=validated_data['description']
            )
        return entry


class AccountDropdownSerializer(serializers.ModelSerializer):
    class Meta:
        model = Account
        fields = ['id', 'code', 'name', 'account_type']


class DepartmentDropdownSerializer(serializers.ModelSerializer):
    class Meta:
        model = Department
        fields = ['id', 'name', 'code']


class AccountTypeDropdownSerializer(serializers.ModelSerializer):
    class Meta:
        model = AccountType
        fields = ['id', 'name', 'description']


class BudgetProposalItemCreateSerializer(serializers.ModelSerializer):
    account = serializers.PrimaryKeyRelatedField(
        queryset=Account.objects.filter(is_active=True))

    class Meta:
        model = BudgetProposalItem
        fields = ['id', 'cost_element', 'description',
                  'estimated_cost', 'account', 'notes']
        read_only_fields = ['id']


class BudgetProposalMessageSerializer(serializers.ModelSerializer):
    department_input = serializers.CharField(  # Changed from 'department' to 'department_input'
        write_only=True,
        required=True,
        source='department',  # Payload key is 'department'
        help_text="Department ID (integer) or Department Code (string, e.g., 'FIN'). Required."
    )
    department_details = DepartmentDropdownSerializer(
        source='department', read_only=True)

    fiscal_year = serializers.PrimaryKeyRelatedField(
        queryset=FiscalYear.objects.filter(is_active=True, is_locked=False),
        required=True
    )
    items = BudgetProposalItemCreateSerializer(many=True, allow_empty=False)

    # Field for input from payload, named 'ticket_id'
    ticket_id = serializers.CharField(
        max_length=100,
        write_only=True,  # Only for input
        required=True,   # This field must be in the payload
        help_text="The unique ticket ID from the originating external system."
    )
    # Field for output, maps to model's 'external_system_id'
    external_system_id = serializers.CharField(read_only=True)

    class Meta:
        model = BudgetProposal
        fields = [
            'id', 'title', 'project_summary', 'project_description', 'performance_notes',
            'department_details',  # For output
            'department_input',   # For input (maps to 'department' in payload)
            'fiscal_year', 'submitted_by_name', 'status',
            'performance_start_date', 'performance_end_date',
            'external_system_id',  # For output (model's value)
            'ticket_id',          # For input (payload key)
            'document', 'items',
            'submitted_at', 'last_modified', 'sync_status', 'last_sync_timestamp',
            'approved_by_name', 'approval_date', 'rejected_by_name', 'rejection_date'
        ]
        read_only_fields = [
            # external_system_id is read_only because it's populated from ticket_id
            'id', 'department_details', 'external_system_id',
            'submitted_at', 'last_modified', 'sync_status',
            'last_sync_timestamp', 'approved_by_name', 'approval_date',
            'rejected_by_name', 'rejection_date'
        ]

    # Validates the 'department' payload key (via source)
    def validate_department_input(self, value):
        try:
            if isinstance(value, int) or (isinstance(value, str) and value.isdigit()):
                department_obj = Department.objects.get(
                    pk=int(value), is_active=True)
            elif isinstance(value, str):
                department_obj = Department.objects.get(
                    code__iexact=value, is_active=True)
            else:
                raise serializers.ValidationError(
                    "Department input must be an integer ID or a string code.")
        except Department.DoesNotExist:
            raise serializers.ValidationError(
                f"Active department with identifier '{value}' not found.")
        except ValueError:
            raise serializers.ValidationError(
                "Invalid department ID format if sending an integer ID.")
        return department_obj

    def create(self, validated_data):
        # This comes from 'department_input' due to source
        department_obj = validated_data.pop('department')
        items_data = validated_data.pop('items')
        # Pop 'ticket_id' from validated_data and assign it to 'external_system_id' for the model
        ticket_id_value = validated_data.pop('ticket_id')
        validated_data['external_system_id'] = ticket_id_value

        # Assign the actual Department instance
        validated_data['department'] = department_obj
        validated_data['status'] = 'SUBMITTED'
        validated_data.setdefault('submitted_at', timezone.now())
        validated_data['sync_status'] = 'SYNCED'
        validated_data['last_sync_timestamp'] = timezone.now()
        
        validated_data.pop('approved_by_name', None)
        validated_data.pop('approval_date', None)
        validated_data.pop('rejected_by_name', None)
        validated_data.pop('rejection_date', None)
        
        proposal = BudgetProposal.objects.create(**validated_data)
        for item_data in items_data:
            BudgetProposalItem.objects.create(proposal=proposal, **item_data)

        ProposalHistory.objects.create(
            proposal=proposal,
            action='SUBMITTED', # Reflects that it arrived as submitted
            action_by_name=proposal.submitted_by_name or "System (External Message)",
            new_status=proposal.status,
            comments=f"Proposal received from external system (ID={proposal.external_system_id}) for department {department_obj.name}."
        )
        return proposal

    def update(self, instance, validated_data):
        department_obj = validated_data.pop('department', None)
        if department_obj:
            instance.department = department_obj

        items_data = validated_data.pop('items', None)

        # Handle ticket_id mapping to external_system_id for updates
        ticket_id_value = validated_data.pop('ticket_id', None)
        if ticket_id_value:
            instance.external_system_id = ticket_id_value  # Update model's field

        for attr, val in validated_data.items():
            setattr(instance, attr, val)

        instance.last_modified = timezone.now()
        instance.sync_status = 'SYNCED'
        instance.last_sync_timestamp = timezone.now()
        instance.save()

        if items_data is not None:
            instance.items.all().delete()
            for item_dict in items_data:
                BudgetProposalItem.objects.create(
                    proposal=instance, **item_dict)
            ProposalHistory.objects.create(
                proposal=instance, action='UPDATED',
                action_by_name=instance.submitted_by_name or "System (External Message)",
                new_status=instance.status,
                comments=f"Proposal items updated via external system (ID={instance.external_system_id})."
            )
        return instance

class ProposalReviewBudgetOverviewSerializer(serializers.Serializer):
    """
    Serializer for the budget overview section in the proposal review modal.
    """
    total_department_budget = serializers.DecimalField(max_digits=15, decimal_places=2)
    currently_allocated = serializers.DecimalField(max_digits=15, decimal_places=2)
    available_budget = serializers.DecimalField(max_digits=15, decimal_places=2)
    budget_after_proposal = serializers.DecimalField(max_digits=15, decimal_places=2)
    
# For the review action in BudgetProposalViewSet
class ProposalReviewSerializer(serializers.Serializer):
    status = serializers.ChoiceField(choices=['APPROVED', 'REJECTED'])
    comment = serializers.CharField(
        required=False, allow_blank=True, max_length=1000)

    def validate_status(self, value):
        if value not in ['APPROVED', 'REJECTED']:
            raise serializers.ValidationError("Invalid status for review.")
        return value
    
class ProposalReviewBudgetOverviewSerializer(serializers.Serializer):
    """
    Serializer for the budget overview section in the proposal review modal.
    """
    total_department_budget = serializers.DecimalField(max_digits=15, decimal_places=2)
    currently_allocated = serializers.DecimalField(max_digits=15, decimal_places=2)
    available_budget = serializers.DecimalField(max_digits=15, decimal_places=2)
    budget_after_proposal = serializers.DecimalField(max_digits=15, decimal_places=2)

class BudgetAdjustmentSerializer(serializers.Serializer):
    """
    Serializer for creating a budget adjustment. This modifies a budget allocation
    and creates a corresponding journal entry for audit purposes.
    """
    date = serializers.DateField()
    description = serializers.CharField(max_length=255)
    
    # The allocation to be modified
    source_allocation_id = serializers.IntegerField()
    # The allocation receiving the funds (optional, for transfers)
    destination_allocation_id = serializers.IntegerField(required=False, allow_null=True)
    
    amount = serializers.DecimalField(max_digits=15, decimal_places=2, validators=[MinValueValidator(Decimal('0.01'))])
    
    # An account to represent the source of funds for an increase,
    # or the destination for a decrease (e.g., a general reserve account)
    offsetting_account_id = serializers.IntegerField()

    def validate(self, data):
        source_id = data.get('source_allocation_id')
        dest_id = data.get('destination_allocation_id')

        if source_id == dest_id and dest_id is not None:
            raise serializers.ValidationError("Source and destination allocations cannot be the same.")
        
        try:
            BudgetAllocation.objects.get(id=source_id, is_active=True)
        except BudgetAllocation.DoesNotExist:
            raise serializers.ValidationError({"source_allocation_id": "Active source allocation not found."})

        if dest_id:
            try:
                BudgetAllocation.objects.get(id=dest_id, is_active=True)
            except BudgetAllocation.DoesNotExist:
                raise serializers.ValidationError({"destination_allocation_id": "Active destination allocation not found."})
        
        try:
            Account.objects.get(id=data.get('offsetting_account_id'), is_active=True)
        except Account.DoesNotExist:
             raise serializers.ValidationError({"offsetting_account_id": "Active offsetting account not found."})

        return data


class ExpenseCategoryVarianceSerializer(serializers.Serializer):
    category = serializers.CharField()
    code = serializers.CharField()
    level = serializers.IntegerField()
    budget = serializers.DecimalField(max_digits=15, decimal_places=2)
    actual = serializers.DecimalField(max_digits=15, decimal_places=2)
    available = serializers.DecimalField(max_digits=15, decimal_places=2)
    children = serializers.ListField(child=serializers.DictField())<|MERGE_RESOLUTION|>--- conflicted
+++ resolved
@@ -17,38 +17,21 @@
 
 class BudgetProposalListSerializer(serializers.ModelSerializer):
     # RENAMED from department_name to match proposal table
-<<<<<<< HEAD
-    department = serializers.CharField(
-        source='department.name', read_only=True)
-    # RENAMED from submitted_by_name to match proposal table
     submitted_by = serializers.CharField(
         source='submitted_by_name', read_only=True)
-    # ADDED: Dynamically determine category
-    category = serializers.SerializerMethodField()
-=======
-    submitted_by = serializers.CharField(
-        source='submitted_by_name', read_only=True)
->>>>>>> bf5ec9d3
     # ADDED: Total cost of the proposal
     amount = serializers.SerializerMethodField()
     # ADDED: Reference ID for the table
     reference = serializers.CharField(source='external_system_id', read_only=True)
-<<<<<<< HEAD
-=======
     # RENAMED from title to subject to match UI
     subject = serializers.CharField(source='title', read_only=True)
     # ADDED: Dynamically determine category from the first item
     category = serializers.SerializerMethodField()
->>>>>>> bf5ec9d3
 
     class Meta:
         model = BudgetProposal
         fields = [
-<<<<<<< HEAD
-            'id', 'reference', 'title', 'category', 'department', 'submitted_by',
-=======
             'id', 'reference', 'subject', 'category', 'submitted_by',
->>>>>>> bf5ec9d3
             'amount', 'status'
         ]
 
@@ -57,25 +40,10 @@
         return obj.items.aggregate(total=Sum('estimated_cost'))['total'] or 0
 
     def get_category(self, obj):
-<<<<<<< HEAD
-        # Derives the category from the proposal's items as requested
-        # Uses the category of the first item as the representative category
-        first_item = obj.items.first()
-        if first_item and hasattr(first_item, 'account') and first_item.account:
-             # This assumes that the category can be derived from the account of the item.
-             # If items have a direct category link, that should be used instead.
-             # For now, using a placeholder logic. A more robust solution would be needed
-             # if items can belong to multiple, distinct expense categories.
-             # Let's assume the first item's account type is a good proxy.
-            return first_item.account.account_type.name
-        
-        # Fallback for proposals with no items or items without accounts
-=======
         # Derives the category from the first item's account type.
         first_item = obj.items.first()
         if first_item and first_item.account and first_item.account.account_type:
             return first_item.account.account_type.name
->>>>>>> bf5ec9d3
         return "Uncategorized"
 
 class BudgetProposalItemSerializer(serializers.ModelSerializer):
@@ -141,20 +109,6 @@
 
 
 class ProposalHistorySerializer(serializers.ModelSerializer):
-<<<<<<< HEAD
-    # ADDED: Proposal ID (external) for the history table
-    proposal_id = serializers.CharField(
-        source='proposal.external_system_id', read_only=True)
-    # RENAMED: from proposal_title to proposal to match UI
-    proposal = serializers.CharField(
-        source='proposal.title', read_only=True)
-    # RENAMED: from action_by_name to match UI
-    last_modified_by = serializers.CharField(
-        source='action_by_name', read_only=True)
-    # RENAMED: from action_at to match UI
-    last_modified = serializers.DateTimeField(source='action_at', read_only=True)
-    # RENAMED: from new_status to match UI
-=======
     # MODIFIED: Renamed fields to match the UI table columns
     proposal_id = serializers.CharField(
         source='proposal.external_system_id', read_only=True)
@@ -163,7 +117,6 @@
     last_modified_by = serializers.CharField(
         source='action_by_name', read_only=True)
     last_modified = serializers.DateTimeField(source='action_at', read_only=True)
->>>>>>> bf5ec9d3
     status = serializers.CharField(source='new_status', read_only=True)
 
     class Meta:
